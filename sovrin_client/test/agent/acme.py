--- conflicted
+++ resolved
@@ -20,18 +20,6 @@
 
 class AcmeAgent(WalletedAgent):
     async def postProofVerif(self, claimName, link, frm):
-<<<<<<< HEAD
-=======
-        nac = await self.newAvailableClaimsPostClaimVerif(claimName)
-        oldClaims = self.issuer.wallet.availableClaimsByIdentifier.get(link.remoteIdentifier)
-        if not oldClaims:
-            oldClaims = []
-        oldClaims.extend(nac)
-        self.issuer.wallet.availableClaimsByIdentifier[link.remoteIdentifier] = oldClaims
-        self.sendNewAvailableClaimsData(nac, frm, link)
-
-    async def newAvailableClaimsPostClaimVerif(self, claimName):
->>>>>>> e9c50d23
         if claimName == "Job-Application":
 
             for schema in await self.issuer.wallet.getAllSchemas():
@@ -43,6 +31,15 @@
 
                     claims = self.get_available_claim_list(link)
                     self.sendNewAvailableClaimsData(claims, frm, link)
+
+    async def postProofVerif(self, claimName, link, frm):
+        nac = await self.newAvailableClaimsPostClaimVerif(claimName)
+        oldClaims = self.issuer.wallet.availableClaimsByIdentifier.get(link.remoteIdentifier)
+        if not oldClaims:
+            oldClaims = []
+        oldClaims.extend(nac)
+        self.issuer.wallet.availableClaimsByIdentifier[link.remoteIdentifier] = oldClaims
+        self.sendNewAvailableClaimsData(nac, frm, link)
 
 
 def create_acme(name=None, wallet=None, base_dir_path=None, port=6666, client=None):
