from plenum.common.log import getlogger
<<<<<<< HEAD
from sovrin_client.agent.runnable_agent import RunnableAgent
from sovrin_client.agent.agent import create_client
from sovrin_client.test.agent.mock_backend_system import MockBackendSystem
=======
from plenum.common.constants import NAME, VERSION

from anoncreds.protocol.types import AttribType, AttribDef, SchemaKey, ID
from sovrin_client.agent.agent import createAgent
from sovrin_client.client.client import Client
from sovrin_client.client.wallet.wallet import Wallet
from sovrin_client.test.agent.base_agent import BaseAgent
from sovrin_client.test.agent.helper import buildAcmeWallet
from sovrin_client.test.agent.test_walleted_agent import TestWalletedAgent
from sovrin_client.test.helper import TestClient

logger = getlogger()


class AcmeAgent(BaseAgent):
    def __init__(self,
                 basedirpath: str,
                 client: Client = None,
                 wallet: Wallet = None,
                 port: int = None,
                 loop=None,
                 config=None):

        portParam, = self.getPassedArgs()

        super().__init__('Acme Corp', basedirpath, client, wallet,
                         port=portParam or port, loop=loop, config=config,
                         endpointArgs=self.getEndpointArgs(wallet))

        # maps invitation nonces to internal ids
        self._invites = {
            "57fbf9dc8c8e6acde33de98c6d747b28c": 1,
            "3a2eb72eca8b404e8d412c5bf79f2640": 2,
            "8513d1397e87cada4214e2a650f603eb": 3,
            "810b78be79f29fc81335abaa4ee1c5e8": 4
        }
>>>>>>> cbba484e

from sovrin_client.agent.agent import WalletedAgent
from sovrin_client.test.helper import primes
from sovrin_client.test.agent.helper import bootstrap_schema, buildAcmeWallet
from sovrin_client.test.helper import TestClient

from anoncreds.protocol.types import AttribType, AttribDef, ID

logger = getlogger()

<<<<<<< HEAD
schema_id = None
=======
    def getLinkNameByInternalId(self, internalId):
        return self._attrs[internalId]._vals["first_name"]

    def getSchemaKeysToBeGenerated(self):
        return [SchemaKey("Job-Certificate", "0.2",
                          self.wallet.defaultId),
                SchemaKey("Job-Application", "0.2",
                          self.wallet.defaultId)]
>>>>>>> cbba484e


class AcmeAgent(WalletedAgent):
    async def postClaimVerif(self, claimName, link, frm):
        if claimName == "Job-Application":

            for schema in await self.issuer.wallet.getAllSchemas():

                if schema.name == 'Job-Certificate':
                    await self._set_available_claim_by_internal_id(link.internalId,
                                                   ID(schemaKey=schema.getKey(),
                                                      schemaId=schema.seqId))

                    claims = self.get_available_claim_list(link)
                    self.sendNewAvailableClaimsData(claims, frm, link)


def create_acme(name=None, wallet=None, base_dir_path=None, port=6666, client=None):
    if client is None:
        client = create_client(base_dir_path=None, client_class=TestClient)

    agent = AcmeAgent(name=name or "Acme Corp",
                      basedirpath=base_dir_path,
                      client=client,
                      wallet=wallet or buildAcmeWallet(),
                      port=port)

    # maps invitation nonces to internal ids
    agent._invites = {
        "57fbf9dc8c8e6acde33de98c6d747b28c": 1,
        "3a2eb72eca8b404e8d412c5bf79f2640": 2,
        "8513d1397e87cada4214e2a650f603eb": 3,
        "810b78be79f29fc81335abaa4ee1c5e8": 4
    }

    job_cert_def = AttribDef('Job-Certificate',
                             [AttribType('first_name', encode=True),
                              AttribType('last_name', encode=True),
                              AttribType('employee_status', encode=True),
                              AttribType('experience', encode=True),
                              AttribType('salary_bracket', encode=True)])

    job_appl_def = AttribDef('Job-Application',
                             [AttribType('first_name', encode=True),
                              AttribType('last_name', encode=True),
                              AttribType('phone_number', encode=True),
                              AttribType('degree', encode=True),
                              AttribType('status', encode=True),
                              AttribType('ssn', encode=True)])

    agent.add_attribute_definition(job_cert_def)
    agent.add_attribute_definition(job_appl_def)

    backend = MockBackendSystem(job_cert_def)
    backend.add_record(1,
                       first_name="Alice",
                       last_name="Garcia",
                       employee_status="Permanent",
                       experience="3 years",
                       salary_bracket="between $50,000 to $100,000")

    backend.add_record(2,
                       first_name="Carol",
                       last_name="Atkinson",
                       employee_status="Permanent",
                       experience="2 years",
                       salary_bracket="between $60,000 to $90,000")

    backend.add_record(3,
                       first_name="Frank",
                       last_name="Jeffrey",
                       employee_status="Temporary",
                       experience="4 years",
                       salary_bracket="between $40,000 to $80,000")

    backend.add_record(4,
                       first_name="Bob",
                       last_name="Richards",
                       employee_status="On Contract",
                       experience="3 years",
                       salary_bracket="between $50,000 to $70,000")

    agent.set_issuer_backend(backend)

    return agent


async def bootstrap_acme(agent):
    agent._proofRequestsSchema = {
        "Job-Application-v0.2": {
            "name": "Job-Application",
            "version": "0.2",
            "attributes": {
                "first_name": "string",
                "last_name": "string",
                "phone_number": "string",
                "degree": "string",
                "status": "string",
                "ssn": "string"
            },
            "verifiableAttributes": ["degree", "status", "ssn"]
        }
    }
    await bootstrap_schema(agent,
                           'Job-Certificate',
                           'Job-Certificate',
                           '0.2',
                           primes["prime1"][0],
                           primes["prime1"][1])

    await bootstrap_schema(agent,
                           'Job-Application',
                           'Job-Application',
                           '0.2',
                           primes["prime2"][0],
                           primes["prime2"][1])


if __name__ == "__main__":
    args = RunnableAgent.parser_cmd_args()

    port = args[0]
    if port is None:
        port = 6666
    agent = create_acme(name='Acme Corp', wallet=buildAcmeWallet(),
                        base_dir_path=None, port=port)
    RunnableAgent.run_agent(agent, bootstrap=bootstrap_acme(agent))
<|MERGE_RESOLUTION|>--- conflicted
+++ resolved
@@ -1,46 +1,7 @@
 from plenum.common.log import getlogger
-<<<<<<< HEAD
 from sovrin_client.agent.runnable_agent import RunnableAgent
 from sovrin_client.agent.agent import create_client
 from sovrin_client.test.agent.mock_backend_system import MockBackendSystem
-=======
-from plenum.common.constants import NAME, VERSION
-
-from anoncreds.protocol.types import AttribType, AttribDef, SchemaKey, ID
-from sovrin_client.agent.agent import createAgent
-from sovrin_client.client.client import Client
-from sovrin_client.client.wallet.wallet import Wallet
-from sovrin_client.test.agent.base_agent import BaseAgent
-from sovrin_client.test.agent.helper import buildAcmeWallet
-from sovrin_client.test.agent.test_walleted_agent import TestWalletedAgent
-from sovrin_client.test.helper import TestClient
-
-logger = getlogger()
-
-
-class AcmeAgent(BaseAgent):
-    def __init__(self,
-                 basedirpath: str,
-                 client: Client = None,
-                 wallet: Wallet = None,
-                 port: int = None,
-                 loop=None,
-                 config=None):
-
-        portParam, = self.getPassedArgs()
-
-        super().__init__('Acme Corp', basedirpath, client, wallet,
-                         port=portParam or port, loop=loop, config=config,
-                         endpointArgs=self.getEndpointArgs(wallet))
-
-        # maps invitation nonces to internal ids
-        self._invites = {
-            "57fbf9dc8c8e6acde33de98c6d747b28c": 1,
-            "3a2eb72eca8b404e8d412c5bf79f2640": 2,
-            "8513d1397e87cada4214e2a650f603eb": 3,
-            "810b78be79f29fc81335abaa4ee1c5e8": 4
-        }
->>>>>>> cbba484e
 
 from sovrin_client.agent.agent import WalletedAgent
 from sovrin_client.test.helper import primes
@@ -51,18 +12,7 @@
 
 logger = getlogger()
 
-<<<<<<< HEAD
 schema_id = None
-=======
-    def getLinkNameByInternalId(self, internalId):
-        return self._attrs[internalId]._vals["first_name"]
-
-    def getSchemaKeysToBeGenerated(self):
-        return [SchemaKey("Job-Certificate", "0.2",
-                          self.wallet.defaultId),
-                SchemaKey("Job-Application", "0.2",
-                          self.wallet.defaultId)]
->>>>>>> cbba484e
 
 
 class AcmeAgent(WalletedAgent):
@@ -84,11 +34,16 @@
     if client is None:
         client = create_client(base_dir_path=None, client_class=TestClient)
 
+    endpoint_args = {'onlyListener': True}
+    if wallet:
+        endpoint_args['seed'] = wallet._signerById(wallet.defaultId).seed
+
     agent = AcmeAgent(name=name or "Acme Corp",
                       basedirpath=base_dir_path,
                       client=client,
                       wallet=wallet or buildAcmeWallet(),
-                      port=port)
+                      port=port,
+                      endpointArgs=endpoint_args)
 
     # maps invitation nonces to internal ids
     agent._invites = {
