import os

from ioflo.base.consoling import Console

from plenum.common.log import Logger, getlogger
from sovrin_client.agent.agent import runBootstrap, WalletedAgent
from sovrin_client.agent.runnable_agent import RunnableAgent

from plenum.common.constants import NAME, VERSION

from anoncreds.protocol.types import ID
from sovrin_client.agent.exception import NonceNotFound
from sovrin_client.client.client import Client
from sovrin_client.client.wallet.wallet import Wallet
from sovrin_client.test.helper import primes
from sovrin_common.config import agentLoggingLevel
from sovrin_common.config_util import getConfig


class BaseAgent(WalletedAgent, RunnableAgent):
    def __init__(self,
                 name: str,
                 basedirpath: str,
                 client: Client = None,
                 wallet: Wallet = None,
                 port: int = None,
                 loop=None,
                 config=None,
                 endpointArgs=None):

        config = config or getConfig()
        basedirpath = basedirpath or os.path.expanduser(config.baseDir)

        portParam, = self.get_passed_args()

        super().__init__(name, basedirpath, client, wallet,
                         portParam or port, loop=loop, config=config,
                         endpointArgs=endpointArgs)

        self.claimVersionNumber = 0.01

        self.logger = getlogger()

        # available claims to anyone whos connection is accepted by the agent
        self.availableClaimsToAll = []

        # available claims only for certain invitation (by nonce)
        self.availableClaimsByNonce = {}

        # mapping between specific identifier and available claims which would
        # have been available once they have provided requested information
        # like proof etc.

        self.availableClaimsByIdentifier = {}

        self._invites = {}

        self.updateClaimVersionFile(self.getClaimVersionFileName())

    def getClaimVersionFileName(self):
        return self.name.replace(" ","-").lower() + "-schema-version.txt"

    def updateClaimVersionFile(self, fileName,):
        claimVersionFilePath = '{}/{}'.format(self.basedirpath, fileName)
        # get version number from file
        if os.path.isfile(claimVersionFilePath):
            try:
                with open(claimVersionFilePath, mode='r+') as file:
                    self.claimVersionNumber = float(file.read()) + 0.001
                    file.seek(0)
                    # increment version and update file
                    file.write(str(self.claimVersionNumber))
                    file.truncate()
            except OSError as e:
                self.logger.warning('Error occurred while reading version file: '
                                 'error:{}'.format(e))
                raise e
            except ValueError as e:
                self.logger.warning('Invalid version number')
                raise e
        else:
            try:
                with open(claimVersionFilePath, mode='w') as file:
                    file.write(str(self.claimVersionNumber))
            except OSError as e:
                self.logger.warning('Error creating version file {}'.format(e))
                raise e

    def setupLogging(self, filePath):
        Logger().setLogLevel(agentLoggingLevel)
        Logger().enableFileLogging(filePath)
        self.setupRaetLogging(Console.Wordage.concise)

    def setupRaetLogging(self, level):
        Logger().setupRaet(raet_log_level=level)

    def getInternalIdByInvitedNonce(self, nonce):
        if nonce in self._invites:
            return self._invites[nonce]
        else:
            raise NonceNotFound

    # def get_available_claim_list(self, link):
    #     assert link
    #     assert link.invitationNonce
    #     assert link.remoteIdentifier
    #     return self.availableClaimsToAll + \
    #            self.availableClaimsByNonce.get(link.invitationNonce, []) + \
    #            self.availableClaimsByIdentifier.get(link.remoteIdentifier, [])
    #
    # def getSchemaKeysToBeGenerated(self):
    #     raise NotImplemented
    #
    # def getSchemaKeysForClaimsAvailableToAll(self):
    #     return self.getSchemaKeysToBeGenerated()
    #
    # def getSchemaKeysForClaimsAvailableToSpecificNonce(self):
    #     return {}

    # def getAttrDefs(self):
    #     raise NotImplemented

    # def getAttrs(self):
    #     raise NotImplemented

    async def postClaimVerif(self, claimName, link, frm):
        pass

    async def initAvailableClaimList(self):
        async def getSchema(schemaKey):
            schema = await self.issuer.wallet.getSchema(ID(schemaKey))
            return {
                NAME: schema.name,
                VERSION: schema.version,
                "schemaSeqNo": schema.seqId
            }

        for schemaKey in self.getSchemaKeysForClaimsAvailableToAll():
            schema = await getSchema(schemaKey)
            self.availableClaimsToAll.append(schema)

        for nonce, schemaNames in self.getSchemaKeysForClaimsAvailableToSpecificNonce().items():
            for schemaName in schemaNames:
                schemaKeys = list(filter(lambda sk: sk.name ==schemaName, self.getSchemaKeysToBeGenerated()))
                assert len(schemaKeys) == 1, \
                    "no such schema name found in generated schema keys"
                schema = await getSchema(schemaKeys[0])
                oldAvailClaims = self.availableClaimsByNonce.get(nonce, [])
                oldAvailClaims.append(schema)
                self.availableClaimsByNonce[nonce] = oldAvailClaims

    # def _addAttribute(self, schemaKey, proverId, link):
    #     attr = self.getAttrs()[self.getInternalIdByInvitedNonce(proverId)]
    #     self.issuer._attrRepo.addAttributes(schemaKey=schemaKey,
    #                                         userId=proverId,
    #                                         attributes=attr)

    async def add_schemas_to_wallet(self):
        for schemaKey in self.getSchemaKeysToBeGenerated():
<<<<<<< HEAD
            schema_id = self.publish_schema('basic',
                                            schemaKey.name,
                                            '1.0')

            _, _ = self.publish_issuer_keys(schema_id,
                                            p_prime=primes["prime1"][0],
                                            q_prime=primes["prime1"][1])
            self.publish_revocation_registry(schema_id=schema_id)

        # for schemaKey in self.getSchemaKeysToBeGenerated():
        #     matchedAttrDefs = list(filter(lambda ad: ad.name == schemaKey.name,
        #                      self.getAttrDefs()))
        #     assert len(matchedAttrDefs) == 1, \
        #         "check if agent has attrib def and it's name is equivalent " \
        #         "to it's corresponding schema key name"
        #     attrDef = matchedAttrDefs[0]
        #     schema = await self.issuer.genSchema(schemaKey.name,
        #                                          schemaKey.version,
        #                                          attrDef.attribNames(),
        #                                          'CL')
        #     if schema:
        #         schemaId = ID(schemaKey=schema.getKey(), schemaId=schema.seqId)
        #         p_prime, q_prime = primes["prime2"]
        #         await self.issuer.genKeys(schemaId, p_prime=p_prime, q_prime=q_prime)
        #         await self.issuer.issueAccumulator(schemaId=schemaId, iA='110', L=5)
        #
        # await self.initAvailableClaimList()
=======
            matchedAttrDefs = list(filter(lambda ad: ad.name == schemaKey.name,
                             self.getAttrDefs()))
            assert len(matchedAttrDefs) == 1, \
                "check if agent has attrib def and it's name is equivalent " \
                "to it's corresponding schema key name"
            attrDef = matchedAttrDefs[0]
            if not self.issuer.isSchemaExists(schemaKey):
                schema = await self.issuer.genSchema(schemaKey.name,
                                                 schemaKey.version,
                                                 attrDef.attribNames(),
                                                 'CL')
                if schema:
                    schemaId = ID(schemaKey=schema.getKey(), schemaId=schema.seqId)
                    p_prime, q_prime = primes["prime2"]
                    await self.issuer.genKeys(schemaId, p_prime=p_prime, q_prime=q_prime)
                    await self.issuer.issueAccumulator(schemaId=schemaId, iA='110', L=5)

        await self.initAvailableClaimList()
>>>>>>> b0beacbd

    async def bootstrap(self):
        await runBootstrap(self.add_schemas_to_wallet)

<|MERGE_RESOLUTION|>--- conflicted
+++ resolved
@@ -2,9 +2,10 @@
 
 from ioflo.base.consoling import Console
 
-from plenum.common.log import Logger, getlogger
-from sovrin_client.agent.agent import runBootstrap, WalletedAgent
-from sovrin_client.agent.runnable_agent import RunnableAgent
+from stp_core.common.log import Logger, getlogger
+from sovrin_client.agent.agent import runBootstrap
+
+from sovrin_client.test.agent.test_walleted_agent import TestWalletedAgent
 
 from plenum.common.constants import NAME, VERSION
 
@@ -17,7 +18,7 @@
 from sovrin_common.config_util import getConfig
 
 
-class BaseAgent(WalletedAgent, RunnableAgent):
+class BaseAgent(TestWalletedAgent):
     def __init__(self,
                  name: str,
                  basedirpath: str,
@@ -31,7 +32,9 @@
         config = config or getConfig()
         basedirpath = basedirpath or os.path.expanduser(config.baseDir)
 
-        portParam, = self.get_passed_args()
+        portParam, _ = self.getPassedArgs()
+
+        self.logger = getlogger()
 
         super().__init__(name, basedirpath, client, wallet,
                          portParam or port, loop=loop, config=config,
@@ -39,9 +42,7 @@
 
         self.claimVersionNumber = 0.01
 
-        self.logger = getlogger()
-
-        # available claims to anyone whos connection is accepted by the agent
+        # available claims to anyone whose connection is accepted by the agent
         self.availableClaimsToAll = []
 
         # available claims only for certain invitation (by nonce)
@@ -50,7 +51,6 @@
         # mapping between specific identifier and available claims which would
         # have been available once they have provided requested information
         # like proof etc.
-
         self.availableClaimsByIdentifier = {}
 
         self._invites = {}
@@ -100,30 +100,34 @@
         else:
             raise NonceNotFound
 
-    # def get_available_claim_list(self, link):
-    #     assert link
-    #     assert link.invitationNonce
-    #     assert link.remoteIdentifier
-    #     return self.availableClaimsToAll + \
-    #            self.availableClaimsByNonce.get(link.invitationNonce, []) + \
-    #            self.availableClaimsByIdentifier.get(link.remoteIdentifier, [])
-    #
-    # def getSchemaKeysToBeGenerated(self):
-    #     raise NotImplemented
-    #
-    # def getSchemaKeysForClaimsAvailableToAll(self):
-    #     return self.getSchemaKeysToBeGenerated()
-    #
-    # def getSchemaKeysForClaimsAvailableToSpecificNonce(self):
-    #     return {}
+    def getAvailableClaimList(self, link):
+        assert link
+        assert link.invitationNonce
+        assert link.remoteIdentifier
+        return self.availableClaimsToAll + \
+               self.availableClaimsByNonce.get(link.invitationNonce, []) + \
+               self.availableClaimsByIdentifier.get(link.remoteIdentifier, [])
 
-    # def getAttrDefs(self):
-    #     raise NotImplemented
+    def isClaimAvailable(self, link, claimName):
+        return claimName in [cl.get("name") for cl in
+                             self.getAvailableClaimList(link)]
 
-    # def getAttrs(self):
-    #     raise NotImplemented
+    def getSchemaKeysToBeGenerated(self):
+        raise NotImplemented
 
-    async def postClaimVerif(self, claimName, link, frm):
+    def getSchemaKeysForClaimsAvailableToAll(self):
+        return self.getSchemaKeysToBeGenerated()
+
+    def getSchemaKeysForClaimsAvailableToSpecificNonce(self):
+        return {}
+
+    def getAttrDefs(self):
+        raise NotImplemented
+
+    def getAttrs(self):
+        raise NotImplemented
+
+    async def postProofVerif(self, claimName, link, frm):
         pass
 
     async def initAvailableClaimList(self):
@@ -149,43 +153,14 @@
                 oldAvailClaims.append(schema)
                 self.availableClaimsByNonce[nonce] = oldAvailClaims
 
-    # def _addAttribute(self, schemaKey, proverId, link):
-    #     attr = self.getAttrs()[self.getInternalIdByInvitedNonce(proverId)]
-    #     self.issuer._attrRepo.addAttributes(schemaKey=schemaKey,
-    #                                         userId=proverId,
-    #                                         attributes=attr)
+    def _addAttribute(self, schemaKey, proverId, link):
+        attr = self.getAttrs()[self.getInternalIdByInvitedNonce(proverId)]
+        self.issuer._attrRepo.addAttributes(schemaKey=schemaKey,
+                                            userId=proverId,
+                                            attributes=attr)
 
-    async def add_schemas_to_wallet(self):
+    async def addSchemasToWallet(self):
         for schemaKey in self.getSchemaKeysToBeGenerated():
-<<<<<<< HEAD
-            schema_id = self.publish_schema('basic',
-                                            schemaKey.name,
-                                            '1.0')
-
-            _, _ = self.publish_issuer_keys(schema_id,
-                                            p_prime=primes["prime1"][0],
-                                            q_prime=primes["prime1"][1])
-            self.publish_revocation_registry(schema_id=schema_id)
-
-        # for schemaKey in self.getSchemaKeysToBeGenerated():
-        #     matchedAttrDefs = list(filter(lambda ad: ad.name == schemaKey.name,
-        #                      self.getAttrDefs()))
-        #     assert len(matchedAttrDefs) == 1, \
-        #         "check if agent has attrib def and it's name is equivalent " \
-        #         "to it's corresponding schema key name"
-        #     attrDef = matchedAttrDefs[0]
-        #     schema = await self.issuer.genSchema(schemaKey.name,
-        #                                          schemaKey.version,
-        #                                          attrDef.attribNames(),
-        #                                          'CL')
-        #     if schema:
-        #         schemaId = ID(schemaKey=schema.getKey(), schemaId=schema.seqId)
-        #         p_prime, q_prime = primes["prime2"]
-        #         await self.issuer.genKeys(schemaId, p_prime=p_prime, q_prime=q_prime)
-        #         await self.issuer.issueAccumulator(schemaId=schemaId, iA='110', L=5)
-        #
-        # await self.initAvailableClaimList()
-=======
             matchedAttrDefs = list(filter(lambda ad: ad.name == schemaKey.name,
                              self.getAttrDefs()))
             assert len(matchedAttrDefs) == 1, \
@@ -204,8 +179,7 @@
                     await self.issuer.issueAccumulator(schemaId=schemaId, iA='110', L=5)
 
         await self.initAvailableClaimList()
->>>>>>> b0beacbd
 
     async def bootstrap(self):
-        await runBootstrap(self.add_schemas_to_wallet)
+        await runBootstrap(self.addSchemasToWallet)
 
