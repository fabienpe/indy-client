from plenum.common.signer_did import DidSigner
from sovrin_client.agent.endpoint import REndpoint
from sovrin_client.test.agent.test_walleted_agent import TestWalletedAgent
from sovrin_common.strict_types import strict_types
from stp_core.network.port_dispenser import genHa


strict_types.defaultShouldCheck = True

# def pytest_configure(config):
#     setattr(sys, '_called_from_test', True)
#
#
# def pytest_unconfigure(config):
#     delattr(sys, '_called_from_test')
#
#
import json
import os

import pytest

import sample
from stp_core.loop.looper import Looper
from plenum.common.util import randomString
from stp_core.loop.eventually import eventually
from plenum.test.helper import assertFunc
from sovrin_client.agent.agent import runAgent
from sovrin_client.agent.agent import WalletedAgent
from sovrin_client.client.wallet.attribute import Attribute, LedgerStore
from sovrin_client.client.wallet.wallet import Wallet
from sovrin_common.constants import ENDPOINT, TRUST_ANCHOR
from sovrin_client.test.agent.acme import createAcme
from sovrin_client.test.agent.faber import createFaber
from sovrin_client.test.agent.helper import ensureAgentsConnected, \
    buildFaberWallet, buildAcmeWallet, buildThriftWallet
from sovrin_client.test.agent.thrift import createThrift
from sovrin_node.test.helper import addAttributeAndCheck
from sovrin_client.test.helper import createNym, TestClient

# noinspection PyUnresolvedReferences
from sovrin_node.test.conftest import nodeSet, updatedDomainTxnFile, \
    genesisTxns

# noinspection PyUnresolvedReferences
from plenum.test.conftest import poolTxnStewardData, poolTxnStewardNames


@pytest.fixture(scope="module")
def emptyLooper():
    with Looper() as l:
        yield l


@pytest.fixture(scope="module")
def walletBuilder():
    def _(name):
        wallet = Wallet(name)
        wallet.addIdentifier(signer=DidSigner())
        return wallet
    return _


@pytest.fixture(scope="module")
def aliceWallet(walletBuilder):
    return walletBuilder("Alice")


@pytest.fixture(scope="module")
def faberWallet():
    return buildFaberWallet()


@pytest.fixture(scope="module")
def acmeWallet():
    return buildAcmeWallet()


@pytest.fixture(scope="module")
def thriftWallet():
    return buildThriftWallet()


@pytest.fixture(scope="module")
def agentBuilder(tdirWithPoolTxns):
    def _(wallet, basedir=None):
        basedir = basedir or tdirWithPoolTxns
        _, port = genHa()
        _, clientPort = genHa()
        client = TestClient(randomString(6),
                            ha=("0.0.0.0", clientPort),
                            basedirpath=basedir)

        agent = TestWalletedAgent(name=wallet.name,
                                  basedirpath=basedir,
                                  client=client,
                                  wallet=wallet,
                                  port=port)

        return agent
    return _


@pytest.fixture(scope="module")
def aliceAgent(aliceWallet, agentBuilder):
    agent = agentBuilder(aliceWallet)
    return agent

@pytest.fixture(scope="module")
def aliceAdded(nodeSet, steward, stewardWallet,
               emptyLooper, aliceAgent):
    addAgent(emptyLooper, aliceAgent, steward, stewardWallet)

@pytest.fixture(scope="module")
def aliceIsRunning(emptyLooper, aliceAgent, aliceAdded):
    emptyLooper.add(aliceAgent)
    return aliceAgent


@pytest.fixture(scope="module")
def aliceAgentConnected(nodeSet,
                        aliceAgent,
                        aliceIsRunning,
                        emptyLooper):
    emptyLooper.run(
        eventually(
            assertFunc, aliceAgent.client.isReady))
    return aliceAgent


@pytest.fixture(scope="module")
def agentIpAddress():
    return "127.0.0.1"


@pytest.fixture(scope="module")
def faberAgentPort():
    return genHa()[1]

<<<<<<< HEAD

@pytest.fixture(scope="module")
def bulldogAgentPort():
    return genHa()[1]

=======
>>>>>>> 4271184d

@pytest.fixture(scope="module")
def acmeAgentPort():
    return genHa()[1]


@pytest.fixture(scope="module")
def thriftAgentPort():
    return genHa()[1]


@pytest.fixture(scope="module")
def faberAgent(tdirWithPoolTxns, faberAgentPort, faberWallet):
    return createFaber(faberWallet.name, faberWallet,
                       basedirpath=tdirWithPoolTxns,
                       port=faberAgentPort)


@pytest.fixture(scope="module")
def faberAdded(nodeSet, steward, stewardWallet,
               emptyLooper,
               faberAgent):
    addAgent(emptyLooper, faberAgent, steward, stewardWallet)


def startAgent(looper, agent, wallet):
    agent = agent
    wallet.pendSyncRequests()
    prepared = wallet.preparePending()
    agent.client.submitReqs(*prepared)

    runAgent(agent, looper)
    return agent, wallet


@pytest.fixture(scope="module")
def faberIsRunning(emptyLooper, tdirWithPoolTxns, faberWallet,
                   faberAgent, faberAdded):
    return startAgent(emptyLooper, faberAgent, faberWallet)


@pytest.fixture(scope="module")
def acmeAgent(tdirWithPoolTxns, acmeAgentPort, acmeWallet):
    return createAcme(acmeWallet.name, acmeWallet,
                      basedirpath=tdirWithPoolTxns,
                      port=acmeAgentPort)


@pytest.fixture(scope="module")
def acmeAdded(nodeSet, steward, stewardWallet,
              emptyLooper, acmeAgent):
    addAgent(emptyLooper, acmeAgent, steward, stewardWallet)


@pytest.fixture(scope="module")
def acmeIsRunning(emptyLooper, tdirWithPoolTxns, acmeWallet, acmeAgent,
                  acmeAdded):
    return startAgent(emptyLooper, acmeAgent, acmeWallet)


@pytest.fixture(scope="module")
def thriftAgent(tdirWithPoolTxns, thriftAgentPort, thriftWallet):
    return createThrift(thriftWallet.name, thriftWallet,
                        basedirpath=tdirWithPoolTxns,
                        port=thriftAgentPort)


@pytest.fixture(scope="module")
def thfiftAdded(nodeSet,
              steward,
              stewardWallet,
              emptyLooper,
              thriftAgent):
    addAgent(emptyLooper, thriftAgent, steward, stewardWallet)


@pytest.fixture(scope="module")
def thriftIsRunning(emptyLooper, tdirWithPoolTxns, thriftWallet,
                    thriftAgent, thriftAdded):
    return startAgent(emptyLooper, thriftAgent, thriftWallet)


# TODO: Rename it, not clear whether link is added to which wallet and
# who is adding
@pytest.fixture(scope="module")
def faberLinkAdded(faberIsRunning):
    pass


@pytest.fixture(scope="module")
def acmeLinkAdded(acmeIsRunning):
    pass


@pytest.fixture(scope="module")
def faberNonceForAlice():
    return 'b1134a647eb818069c089e7694f63e6d'


@pytest.fixture(scope="module")
def acmeNonceForAlice():
    return '57fbf9dc8c8e6acde33de98c6d747b28c'


@pytest.fixture(scope="module")
def aliceAcceptedFaber(faberIsRunning, faberNonceForAlice, faberAdded,
                       aliceIsRunning, emptyLooper,
                       aliceFaberInvitationLoaded,
                       aliceFaberInvitationLinkSynced):
    """
    Faber creates a Link object, generates a link invitation file.
    Start FaberAgent
    Start AliceAgent and send a ACCEPT_INVITE to FaberAgent.
    """

    checkAcceptInvitation(emptyLooper,
                          faberNonceForAlice,
                          aliceIsRunning,
                          faberIsRunning,
                          linkName='Faber College')


@pytest.fixture(scope="module")
def faberInvitation():
    return getInvitationFile('faber-invitation.sovrin')


@pytest.fixture(scope="module")
def acmeInvitation():
    return getInvitationFile('acme-job-application.sovrin')


@pytest.fixture(scope="module")
def aliceFaberInvitationLoaded(aliceAgent, faberInvitation):
    link = agentInvitationLoaded(aliceAgent, faberInvitation)
    assert link.name == 'Faber College'
    return link


@pytest.fixture(scope="module")
def aliceFaberInvitationLinkSynced(aliceFaberInvitationLoaded,
                                   aliceAgentConnected,
                                   aliceAgent: WalletedAgent,
                                   emptyLooper,
                                   faberAdded):
    agentInvitationLinkSynced(aliceAgent,
                              aliceFaberInvitationLoaded.name,
                              emptyLooper)


@pytest.fixture(scope="module")
def aliceAcmeInvitationLoaded(aliceAgent, acmeInvitation):
    link = agentInvitationLoaded(aliceAgent, acmeInvitation)
    assert link.name == 'Acme Corp'
    return link


@pytest.fixture(scope="module")
def aliceAcmeInvitationLinkSynced(aliceAcmeInvitationLoaded,
                                  aliceAgentConnected,
                                  aliceAgent: WalletedAgent,
                                  emptyLooper,
                                  acmeAdded):
    agentInvitationLinkSynced(aliceAgent, aliceAcmeInvitationLoaded.name,
                              emptyLooper)


@pytest.fixture(scope="module")
def aliceAcceptedAcme(acmeIsRunning, acmeNonceForAlice, acmeAdded,
                      aliceIsRunning, emptyLooper,
                      aliceAcmeInvitationLinkSynced):
    """
    Faber creates a Link object, generates a link invitation file.
    Start FaberAgent
    Start AliceAgent and send a ACCEPT_INVITE to FaberAgent.
    """

    checkAcceptInvitation(emptyLooper,
                          acmeNonceForAlice,
                          aliceIsRunning,
                          acmeIsRunning,
                          linkName='Acme Corp')


def checkAcceptInvitation(emptyLooper,
                          nonce,
                          inviteeAgent: WalletedAgent,
                          inviterAgentAndWallet,
                          linkName):
    """
    Assumes link identified by linkName is already created
    """
    assert nonce
    inviterAgent, inviterWallet = inviterAgentAndWallet  # type: WalletedAgent, Wallet

    inviteeWallet = inviteeAgent.wallet
    inviteeAgent.connectTo(linkName)
    ensureAgentsConnected(emptyLooper, inviteeAgent, inviterAgent)

    inviteeAgent.acceptInvitation(linkName)
    inviteeAcceptanceId = inviteeWallet.getLink(linkName,
                                                required=True).localIdentifier
    internalId = inviterAgent.getInternalIdByInvitedNonce(nonce)

    def chk():
        link = inviterWallet.getLinkByInternalId(internalId)
        assert link
        # if not link:
        #     raise RuntimeError("Link not found for internal ID {}".
        #                        format(internalId))
        # TODO: Get link from invitee wallet to check.
        assert link.remoteIdentifier == inviteeAcceptanceId
        if isinstance(inviteeAgent.endpoint, REndpoint):
            assert link.remoteEndPoint[1] == inviteeAgent.endpoint.ha[1]

    emptyLooper.run(eventually(chk, timeout=10))


def addAgent(looper, agent, steward, stewardWallet):
    # 1. add Agent's NYM (by Steward)
    agentNym = agent.wallet.defaultId
    createNym(looper,
              agentNym,
              steward,
              stewardWallet,
              role=TRUST_ANCHOR,
              verkey=agent.wallet.getVerkey())

    # 2. add client to the loop
    looper.add(agent.client)

    # 3. add attribute to the Agent's NYM with endpoint information (by Agent's client)
    ep = '127.0.0.1:{}'.format(agent.port)
    attributeData = json.dumps({ENDPOINT: {'ha': ep}})

    attrib = Attribute(name='{}_endpoint'.format(agentNym),
                       origin=agentNym,
                       value=attributeData,
                       dest=agentNym,
                       ledgerStore=LedgerStore.RAW)
    addAttributeAndCheck(looper, agent.client, agent.wallet, attrib)
    return attrib


def getInvitationFile(fileName):
    sampleDir = os.path.dirname(sample.__file__)
    return os.path.join(sampleDir, fileName)


def agentInvitationLoaded(agent, invitation):
    link = agent.loadInvitationFile(invitation)
    assert link
    return link


def agentInvitationLinkSynced(agent,
                              linkName,
                              looper):
    done = False

    def cb(reply, err):
        nonlocal done
        assert reply
        assert not err
        done = True

    def checkDone():
        assert done, 'never got reply for agent link sync'

    agent.sync(linkName, cb)
    looper.run(eventually(checkDone))

    link = agent.wallet.getLink(linkName, required=True)
    assert link
    ep = link.remoteEndPoint
    assert ep
    assert len(ep) == 2<|MERGE_RESOLUTION|>--- conflicted
+++ resolved
@@ -137,14 +137,6 @@
 def faberAgentPort():
     return genHa()[1]
 
-<<<<<<< HEAD
-
-@pytest.fixture(scope="module")
-def bulldogAgentPort():
-    return genHa()[1]
-
-=======
->>>>>>> 4271184d
 
 @pytest.fixture(scope="module")
 def acmeAgentPort():
