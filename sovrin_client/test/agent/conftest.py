from plenum.common.signer_did import DidSigner
from sovrin_client.test.agent.test_walleted_agent import TestWalletedAgent
from sovrin_common.strict_types import strict_types
from stp_core.network.port_dispenser import genHa


strict_types.defaultShouldCheck = True

# def pytest_configure(config):
#     setattr(sys, '_called_from_test', True)
#
#
# def pytest_unconfigure(config):
#     delattr(sys, '_called_from_test')
#
#
import json
import os

import pytest

import sample
from stp_core.loop.looper import Looper
from plenum.common.util import randomString
from stp_core.loop.eventually import eventually
from plenum.test.helper import assertFunc
from sovrin_client.agent.agent import WalletedAgent
from sovrin_client.client.wallet.attribute import Attribute, LedgerStore
from sovrin_client.client.wallet.wallet import Wallet
from sovrin_common.constants import ENDPOINT, TRUST_ANCHOR
<<<<<<< HEAD
from sovrin_client.test.agent.acme import create_acme, bootstrap_acme
from sovrin_client.test.agent.faber import create_faber, bootstrap_faber
from sovrin_client.test.agent.helper import ensureAgentsConnected, buildFaberWallet, \
    buildAcmeWallet, buildThriftWallet, startAgent
from sovrin_client.test.agent.thrift import create_thrift
=======
from sovrin_client.test.agent.acme import createAcme
from sovrin_client.test.agent.faber import createFaber
from sovrin_client.test.agent.helper import ensureAgentConnected, \
    buildFaberWallet, buildAcmeWallet, buildThriftWallet
from sovrin_client.test.agent.thrift import createThrift
>>>>>>> b0beacbd
from sovrin_node.test.helper import addAttributeAndCheck
from sovrin_client.test.helper import createNym, TestClient

# noinspection PyUnresolvedReferences
from sovrin_node.test.conftest import nodeSet, updatedDomainTxnFile, \
    genesisTxns

# noinspection PyUnresolvedReferences
from plenum.test.conftest import poolTxnStewardData, poolTxnStewardNames


@pytest.fixture(scope="module")
def emptyLooper():
    with Looper() as l:
        yield l


@pytest.fixture(scope="module")
def walletBuilder():
    def _(name):
        wallet = Wallet(name)
        wallet.addIdentifier(signer=DidSigner())
        return wallet
    return _


@pytest.fixture(scope="module")
def aliceWallet(walletBuilder):
    return walletBuilder("Alice")


@pytest.fixture(scope="module")
def faberWallet():
    return buildFaberWallet()


@pytest.fixture(scope="module")
def acmeWallet():
    return buildAcmeWallet()


@pytest.fixture(scope="module")
def thriftWallet():
    return buildThriftWallet()


@pytest.fixture(scope="module")
def agentBuilder(tdirWithPoolTxns):
    def _(wallet, basedir=None):
        basedir = basedir or tdirWithPoolTxns
        _, port = genHa()
        _, clientPort = genHa()
        client = TestClient(randomString(6),
                            ha=("0.0.0.0", clientPort),
                            basedirpath=basedir)

        agent = WalletedAgent(name=wallet.name,
                              basedirpath=basedir,
                              client=client,
                              wallet=wallet,
                              port=port)

        return agent
    return _


@pytest.fixture(scope="module")
def aliceAgent(aliceWallet, agentBuilder):
    agent = agentBuilder(aliceWallet)
    return agent

@pytest.fixture(scope="module")
def aliceAdded(nodeSet, steward, stewardWallet,
               emptyLooper, aliceAgent):
    addAgent(emptyLooper, aliceAgent, steward, stewardWallet)


@pytest.fixture(scope="module")
def aliceIsRunning(emptyLooper, aliceAgent, aliceAdded):
    emptyLooper.add(aliceAgent)
    return aliceAgent


@pytest.fixture(scope="module")
def aliceAgentConnected(nodeSet,
                        aliceAgent,
                        aliceIsRunning,
                        emptyLooper):
    emptyLooper.run(
        eventually(
            assertFunc, aliceAgent.client.isReady))
    return aliceAgent


@pytest.fixture(scope="module")
def agentIpAddress():
    return "127.0.0.1"


@pytest.fixture(scope="module")
def faberAgentPort():
    return genHa()[1]


@pytest.fixture(scope="module")
def acmeAgentPort():
    return genHa()[1]


@pytest.fixture(scope="module")
def thriftAgentPort():
    return genHa()[1]





@pytest.fixture(scope="module")
def faberAgent(tdirWithPoolTxns, faberAgentPort, faberWallet):
    return create_faber(faberWallet.name, faberWallet,
                        base_dir_path=tdirWithPoolTxns,
                        port=faberAgentPort)


@pytest.fixture(scope="module")
def faberBootstrap(faberAgent):
    return bootstrap_faber(faberAgent)


@pytest.fixture(scope="module")
def acmeBootstrap(acmeAgent):
    return bootstrap_acme(acmeAgent)


@pytest.fixture(scope="module")
def faberAdded(nodeSet,
               steward,
               stewardWallet,
               emptyLooper,
               faberAgent):
    return addAgent(emptyLooper, faberAgent, steward, stewardWallet)


@pytest.fixture(scope="module")
def faberIsRunning(emptyLooper, tdirWithPoolTxns, faberWallet,
                   faberAgent, faberAdded, faberBootstrap):
    return startAgent(emptyLooper, faberAgent, faberWallet, bootstrap=faberBootstrap)


@pytest.fixture(scope="module")
def acmeAgent(tdirWithPoolTxns, acmeAgentPort, acmeWallet):
    return create_acme(acmeWallet.name, acmeWallet,
                      base_dir_path=tdirWithPoolTxns,
                      port=acmeAgentPort)


@pytest.fixture(scope="module")
def acmeAdded(nodeSet,
              steward,
              stewardWallet,
              emptyLooper,
              acmeAgent):
    return addAgent(emptyLooper, acmeAgent, steward, stewardWallet)


@pytest.fixture(scope="module")
def acmeIsRunning(emptyLooper, tdirWithPoolTxns, acmeWallet, acmeAgent,
                  acmeAdded, acmeBootstrap):
    return startAgent(emptyLooper, acmeAgent, acmeWallet, bootstrap=acmeBootstrap)


@pytest.fixture(scope="module")
def thriftAgent(tdirWithPoolTxns, thriftAgentPort, thriftWallet):
    return create_thrift(thriftWallet.name, thriftWallet,
                        base_dir_path=tdirWithPoolTxns,
                        port=thriftAgentPort)


@pytest.fixture(scope="module")
def thfiftAdded(nodeSet,
              steward,
              stewardWallet,
              emptyLooper,
              thriftAgent):
    return addAgent(emptyLooper, thriftAgent, steward, stewardWallet)


@pytest.fixture(scope="module")
def thriftIsRunning(emptyLooper, tdirWithPoolTxns, thriftWallet,
                    thriftAgent, thriftAdded):
    return startAgent(emptyLooper, thriftAgent, thriftWallet)


# TODO: Rename it, not clear whether link is added to which wallet and
# who is adding
@pytest.fixture(scope="module")
def faberLinkAdded(faberIsRunning):
    pass


@pytest.fixture(scope="module")
def acmeLinkAdded(acmeIsRunning):
    pass


@pytest.fixture(scope="module")
def faberNonceForAlice():
    return 'b1134a647eb818069c089e7694f63e6d'


@pytest.fixture(scope="module")
def acmeNonceForAlice():
    return '57fbf9dc8c8e6acde33de98c6d747b28c'


@pytest.fixture(scope="module")
def aliceAcceptedFaber(faberIsRunning, faberNonceForAlice, faberAdded,
                       aliceIsRunning, emptyLooper,
                       aliceFaberInvitationLoaded,
                       aliceFaberInvitationLinkSynced):
    """
    Faber creates a Link object, generates a link invitation file.
    Start FaberAgent
    Start AliceAgent and send a ACCEPT_INVITE to FaberAgent.
    """

    checkAcceptInvitation(emptyLooper,
                          faberNonceForAlice,
                          aliceIsRunning,
                          faberIsRunning,
                          linkName='Faber College')


@pytest.fixture(scope="module")
def faberInvitation():
    return getInvitationFile('faber-invitation.sovrin')


@pytest.fixture(scope="module")
def acmeInvitation():
    return getInvitationFile('acme-job-application.sovrin')


@pytest.fixture(scope="module")
def aliceFaberInvitationLoaded(aliceAgent, faberInvitation):
    link = agentInvitationLoaded(aliceAgent, faberInvitation)
    assert link.name == 'Faber College'
    return link


@pytest.fixture(scope="module")
def aliceFaberInvitationLinkSynced(aliceFaberInvitationLoaded,
                                   aliceAgentConnected,
                                   aliceAgent: WalletedAgent,
                                   emptyLooper,
                                   faberAdded):
    agentInvitationLinkSynced(aliceAgent,
                              aliceFaberInvitationLoaded.name,
                              emptyLooper)


@pytest.fixture(scope="module")
def aliceAcmeInvitationLoaded(aliceAgent, acmeInvitation):
    link = agentInvitationLoaded(aliceAgent, acmeInvitation)
    assert link.name == 'Acme Corp'
    return link


@pytest.fixture(scope="module")
def aliceAcmeInvitationLinkSynced(aliceAcmeInvitationLoaded,
                                  aliceAgentConnected,
                                  aliceAgent: WalletedAgent,
                                  emptyLooper,
                                  acmeAdded):
    agentInvitationLinkSynced(aliceAgent, aliceAcmeInvitationLoaded.name,
                              emptyLooper)


@pytest.fixture(scope="module")
def aliceAcceptedAcme(acmeIsRunning, acmeNonceForAlice, acmeAdded,
                      aliceIsRunning, emptyLooper,
                      aliceAcmeInvitationLinkSynced):
    """
    Faber creates a Link object, generates a link invitation file.
    Start FaberAgent
    Start AliceAgent and send a ACCEPT_INVITE to FaberAgent.
    """

    checkAcceptInvitation(emptyLooper,
                          acmeNonceForAlice,
                          aliceIsRunning,
                          acmeIsRunning,
                          linkName='Acme Corp')


def checkAcceptInvitation(emptyLooper,
                          nonce,
                          inviteeAgent: WalletedAgent,
                          inviterAgentAndWallet,
                          linkName):
    """
    Assumes link identified by linkName is already created
    """
    assert nonce
    inviterAgent, inviterWallet = inviterAgentAndWallet  # type: WalletedAgent, Wallet

    inviteeAgent.connectTo(linkName)
    inviteeAcceptanceLink = inviteeAgent.wallet.getLink(linkName,
                                                required=True)
    ensureAgentConnected(emptyLooper, inviteeAgent, inviteeAcceptanceLink)

<<<<<<< HEAD
    inviteeAgent.accept_invitation(linkName)
    inviteeAcceptanceId = inviteeWallet.getLink(linkName,
                                                required=True).localIdentifier
    internalId = inviterAgent.get_internal_id_by_nonce(nonce)

    def chk():
        link = inviterWallet.getLinkBy(internalId=internalId)
=======
    inviteeAgent.acceptInvitation(linkName)
    internalId = inviterAgent.getInternalIdByInvitedNonce(nonce)

    def chk():
        assert inviteeAcceptanceLink.remoteEndPoint[1] == inviterAgent.endpoint.ha[1]
        assert inviteeAcceptanceLink.isAccepted

        link = inviterWallet.getLinkByInternalId(internalId)
>>>>>>> b0beacbd
        assert link
        assert link.remoteIdentifier == inviteeAcceptanceLink.localIdentifier


    emptyLooper.run(eventually(chk, timeout=10))


def addAgent(looper, agent, steward, stewardWallet):
    # 1. add Agent's NYM (by Steward)
    agentNym = agent.wallet.defaultId
    createNym(looper,
              agentNym,
              steward,
              stewardWallet,
              role=TRUST_ANCHOR,
              verkey=agent.wallet.getVerkey())

    # 2. add client to the loop
    looper.add(agent.client)

    # 3. add attribute to the Agent's NYM with endpoint information (by Agent's client)
    ep = '127.0.0.1:{}'.format(agent.port)
    attributeData = json.dumps({ENDPOINT: {'ha': ep}})

    attrib = Attribute(name='{}_endpoint'.format(agentNym),
                       origin=agentNym,
                       value=attributeData,
                       dest=agentNym,
                       ledgerStore=LedgerStore.RAW)
    addAttributeAndCheck(looper, agent.client, agent.wallet, attrib)
    return attrib


def getInvitationFile(fileName):
    sampleDir = os.path.dirname(sample.__file__)
    return os.path.join(sampleDir, fileName)


def agentInvitationLoaded(agent, invitation):
    link = agent.loadInvitationFile(invitation)
    assert link
    return link


def agentInvitationLinkSynced(agent,
                              linkName,
                              looper):
    done = False

    def cb(reply, err):
        nonlocal done
        assert reply
        assert not err
        done = True

    def checkDone():
        assert done, 'never got reply for agent link sync'

    agent.sync(linkName, cb)
    looper.run(eventually(checkDone))

    link = agent.wallet.getLink(linkName, required=True)
    assert link
    ep = link.remoteEndPoint
    assert ep
    assert len(ep) == 2<|MERGE_RESOLUTION|>--- conflicted
+++ resolved
@@ -1,4 +1,5 @@
 from plenum.common.signer_did import DidSigner
+from sovrin_client.agent.endpoint import REndpoint
 from sovrin_client.test.agent.test_walleted_agent import TestWalletedAgent
 from sovrin_common.strict_types import strict_types
 from stp_core.network.port_dispenser import genHa
@@ -28,19 +29,11 @@
 from sovrin_client.client.wallet.attribute import Attribute, LedgerStore
 from sovrin_client.client.wallet.wallet import Wallet
 from sovrin_common.constants import ENDPOINT, TRUST_ANCHOR
-<<<<<<< HEAD
 from sovrin_client.test.agent.acme import create_acme, bootstrap_acme
 from sovrin_client.test.agent.faber import create_faber, bootstrap_faber
-from sovrin_client.test.agent.helper import ensureAgentsConnected, buildFaberWallet, \
+from sovrin_client.test.agent.helper import ensureAgentConnected, buildFaberWallet, \
     buildAcmeWallet, buildThriftWallet, startAgent
 from sovrin_client.test.agent.thrift import create_thrift
-=======
-from sovrin_client.test.agent.acme import createAcme
-from sovrin_client.test.agent.faber import createFaber
-from sovrin_client.test.agent.helper import ensureAgentConnected, \
-    buildFaberWallet, buildAcmeWallet, buildThriftWallet
-from sovrin_client.test.agent.thrift import createThrift
->>>>>>> b0beacbd
 from sovrin_node.test.helper import addAttributeAndCheck
 from sovrin_client.test.helper import createNym, TestClient
 
@@ -155,9 +148,6 @@
     return genHa()[1]
 
 
-
-
-
 @pytest.fixture(scope="module")
 def faberAgent(tdirWithPoolTxns, faberAgentPort, faberWallet):
     return create_faber(faberWallet.name, faberWallet,
@@ -352,15 +342,6 @@
                                                 required=True)
     ensureAgentConnected(emptyLooper, inviteeAgent, inviteeAcceptanceLink)
 
-<<<<<<< HEAD
-    inviteeAgent.accept_invitation(linkName)
-    inviteeAcceptanceId = inviteeWallet.getLink(linkName,
-                                                required=True).localIdentifier
-    internalId = inviterAgent.get_internal_id_by_nonce(nonce)
-
-    def chk():
-        link = inviterWallet.getLinkBy(internalId=internalId)
-=======
     inviteeAgent.acceptInvitation(linkName)
     internalId = inviterAgent.getInternalIdByInvitedNonce(nonce)
 
@@ -369,10 +350,8 @@
         assert inviteeAcceptanceLink.isAccepted
 
         link = inviterWallet.getLinkByInternalId(internalId)
->>>>>>> b0beacbd
         assert link
         assert link.remoteIdentifier == inviteeAcceptanceLink.localIdentifier
-
 
     emptyLooper.run(eventually(chk, timeout=10))
 
