from plenum.common.port_dispenser import genHa
from plenum.common.signer_did import DidSigner

from sovrin_common.strict_types import strict_types
from sovrin_client.test.agent.test_walleted_agent import TestWalletedAgent

strict_types.defaultShouldCheck = True

# def pytest_configure(config):
#     setattr(sys, '_called_from_test', True)
#
#
# def pytest_unconfigure(config):
#     delattr(sys, '_called_from_test')
#
#
import json
import os

import pytest

import sample
from plenum.common.looper import Looper
from plenum.common.util import randomString
from plenum.common.eventually import eventually
from plenum.test.helper import assertFunc
from sovrin_client.agent.agent import runAgent
from sovrin_client.agent.agent import WalletedAgent
from sovrin_client.client.wallet.attribute import Attribute, LedgerStore
from sovrin_client.client.wallet.wallet import Wallet
from sovrin_common.txn import SPONSOR, ENDPOINT
from sovrin_client.test.agent.acme import createAcme
from sovrin_client.test.agent.faber import createFaber
from sovrin_client.test.agent.helper import ensureAgentsConnected, buildFaberWallet, \
    buildAcmeWallet, buildThriftWallet
from sovrin_client.test.agent.thrift import createThrift
from sovrin_node.test.helper import createNym, addAttributeAndCheck, TestClient

# noinspection PyUnresolvedReferences
from sovrin_node.test.conftest import nodeSet, updatedDomainTxnFile, \
    genesisTxns

# noinspection PyUnresolvedReferences
from plenum.test.conftest import poolTxnStewardData, poolTxnStewardNames


@pytest.fixture(scope="module")
def emptyLooper():
    with Looper() as l:
        yield l


@pytest.fixture(scope="module")
def walletBuilder():
    def _(name):
        wallet = Wallet(name)
        wallet.addIdentifier(signer=DidSigner())
        return wallet
    return _


@pytest.fixture(scope="module")
def aliceWallet(walletBuilder):
    return walletBuilder("Alice")


@pytest.fixture(scope="module")
def faberWallet():
    return buildFaberWallet()


@pytest.fixture(scope="module")
def acmeWallet():
    return buildAcmeWallet()


@pytest.fixture(scope="module")
def thriftWallet():
    return buildThriftWallet()


@pytest.fixture(scope="module")
def agentBuilder(tdirWithPoolTxns):
    def _(wallet, basedir=None):
        basedir = basedir or tdirWithPoolTxns
        _, port = genHa()
        _, clientPort = genHa()
        client = TestClient(randomString(6),
                            ha=("0.0.0.0", clientPort),
                            basedirpath=basedir)

        agent = TestWalletedAgent(name=wallet.name,
                                  basedirpath=basedir,
                                  client=client,
                                  wallet=wallet,
                                  port=port)

        return agent
    return _


@pytest.fixture(scope="module")
def aliceAgent(aliceWallet, agentBuilder):
    agent = agentBuilder(aliceWallet)
    return agent


@pytest.fixture(scope="module")
def aliceIsRunning(emptyLooper, aliceAgent):
    emptyLooper.add(aliceAgent)
    return aliceAgent


@pytest.fixture(scope="module")
def aliceAgentConnected(nodeSet,
                        aliceAgent,
                        aliceIsRunning,
                        emptyLooper):
    emptyLooper.run(
        eventually(
            assertFunc, aliceAgent.client.isReady))
    return aliceAgent


@pytest.fixture(scope="module")
def agentIpAddress():
    return "127.0.0.1"


@pytest.fixture(scope="module")
def faberAgentPort():
    return genHa()[1]

<<<<<<< HEAD
=======

@pytest.fixture(scope="module")
def bulldogAgentPort():
    return genHa()[1]

>>>>>>> 322f43d4

@pytest.fixture(scope="module")
def acmeAgentPort():
    return genHa()[1]


@pytest.fixture(scope="module")
def thriftAgentPort():
    return genHa()[1]


@pytest.fixture(scope="module")
def faberAgent(tdirWithPoolTxns, faberAgentPort, faberWallet):
    return createFaber(faberWallet.name, faberWallet,
                       basedirpath=tdirWithPoolTxns,
                       port=faberAgentPort)


@pytest.fixture(scope="module")
def faberAdded(nodeSet,
               steward,
               stewardWallet,
               emptyLooper,
               faberAgentPort,
               faberAgent):
    emptyLooper.add(faberAgent.client)
    attrib = createAgentAndAddEndpoint(emptyLooper,
                                       faberAgent.wallet.defaultId,
                                       faberAgent.wallet,
                                       faberAgent.client,
                                       faberAgentPort,
                                       steward,
                                       stewardWallet)
    return attrib


@pytest.fixture(scope="module")
def faberIsRunning(emptyLooper, tdirWithPoolTxns, faberWallet,
                   faberAgent, faberAdded):
    faber = faberAgent
    faberWallet.pendSyncRequests()
    prepared = faberWallet.preparePending()
    faber.client.submitReqs(*prepared)

    runAgent(faber, emptyLooper)

    return faber, faberWallet


@pytest.fixture(scope="module")
def acmeAgent(tdirWithPoolTxns, acmeAgentPort, acmeWallet):
    return createAcme(acmeWallet.name, acmeWallet,
                      basedirpath=tdirWithPoolTxns,
                      port=acmeAgentPort)


@pytest.fixture(scope="module")
def acmeAdded(nodeSet,
              steward,
              stewardWallet,
              emptyLooper,
              acmeAgentPort,
              acmeAgent):
    emptyLooper.add(acmeAgent.client)
    attrib = createAgentAndAddEndpoint(emptyLooper,
                                       acmeAgent.wallet.defaultId,
                                       acmeAgent.wallet,
                                       acmeAgent.client,
                                       acmeAgentPort,
                                       steward,
                                       stewardWallet)
    return attrib


@pytest.fixture(scope="module")
def acmeIsRunning(emptyLooper, tdirWithPoolTxns, acmeWallet, acmeAgent,
                  acmeAdded):
    acme = acmeAgent
    acmeWallet.pendSyncRequests()
    prepared = acmeWallet.preparePending()
    acme.client.submitReqs(*prepared)

    runAgent(acme, emptyLooper)

    return acme, acmeWallet


@pytest.fixture(scope="module")
def thriftAgent(tdirWithPoolTxns, thriftAgentPort, thriftWallet):
    return createThrift(thriftWallet.name, thriftWallet,
                        basedirpath=tdirWithPoolTxns,
                        port=thriftAgentPort)


@pytest.fixture(scope="module")
def thriftIsRunning(emptyLooper, tdirWithPoolTxns, thriftWallet,
                    thriftAgent, thriftAdded):
    thrift = thriftAgent
    thriftWallet.pendSyncRequests()
    prepared = thriftWallet.preparePending()
    thrift.client.submitReqs(*prepared)

    runAgent(thrift, emptyLooper)

    return thrift, thriftWallet


# TODO: Rename it, not clear whether link is added to which wallet and
# who is adding
@pytest.fixture(scope="module")
def faberLinkAdded(faberIsRunning):
    pass


@pytest.fixture(scope="module")
def acmeLinkAdded(acmeIsRunning):
    pass


@pytest.fixture(scope="module")
def faberNonceForAlice():
    return 'b1134a647eb818069c089e7694f63e6d'


@pytest.fixture(scope="module")
def acmeNonceForAlice():
    return '57fbf9dc8c8e6acde33de98c6d747b28c'


@pytest.fixture(scope="module")
def aliceAcceptedFaber(faberIsRunning, faberNonceForAlice, faberAdded,
                       aliceIsRunning, emptyLooper,
                       aliceFaberInvitationLoaded,
                       aliceFaberInvitationLinkSynced):
    """
    Faber creates a Link object, generates a link invitation file.
    Start FaberAgent
    Start AliceAgent and send a ACCEPT_INVITE to FaberAgent.
    """

    checkAcceptInvitation(emptyLooper,
                          faberNonceForAlice,
                          aliceIsRunning,
                          faberIsRunning,
                          linkName='Faber College')


@pytest.fixture(scope="module")
def faberInvitation():
    return getInvitationFile('faber-invitation.sovrin')


@pytest.fixture(scope="module")
def acmeInvitation():
    return getInvitationFile('acme-job-application.sovrin')


@pytest.fixture(scope="module")
def aliceFaberInvitationLoaded(aliceAgent, faberInvitation):
    link = agentInvitationLoaded(aliceAgent, faberInvitation)
    assert link.name == 'Faber College'
    return link


@pytest.fixture(scope="module")
def aliceFaberInvitationLinkSynced(aliceFaberInvitationLoaded,
                                   aliceAgentConnected,
                                   aliceAgent: WalletedAgent,
                                   emptyLooper,
                                   faberAdded):
    agentInvitationLinkSynced(aliceAgent,
                              aliceFaberInvitationLoaded.name,
                              emptyLooper)


@pytest.fixture(scope="module")
def aliceAcmeInvitationLoaded(aliceAgent, acmeInvitation):
    link = agentInvitationLoaded(aliceAgent, acmeInvitation)
    assert link.name == 'Acme Corp'
    return link


@pytest.fixture(scope="module")
def aliceAcmeInvitationLinkSynced(aliceAcmeInvitationLoaded,
                                  aliceAgentConnected,
                                  aliceAgent: WalletedAgent,
                                  emptyLooper,
                                  acmeAdded):
    agentInvitationLinkSynced(aliceAgent, aliceAcmeInvitationLoaded.name,
                              emptyLooper)


@pytest.fixture(scope="module")
def aliceAcceptedAcme(acmeIsRunning, acmeNonceForAlice, acmeAdded,
                      aliceIsRunning, emptyLooper,
                      aliceAcmeInvitationLinkSynced):
    """
    Faber creates a Link object, generates a link invitation file.
    Start FaberAgent
    Start AliceAgent and send a ACCEPT_INVITE to FaberAgent.
    """

    checkAcceptInvitation(emptyLooper,
                          acmeNonceForAlice,
                          aliceIsRunning,
                          acmeIsRunning,
                          linkName='Acme Corp')


def checkAcceptInvitation(emptyLooper,
                          nonce,
                          inviteeAgent: WalletedAgent,
                          inviterAgentAndWallet,
                          linkName):
    """
    Assumes link identified by linkName is already created
    """
    assert nonce
    inviterAgent, inviterWallet = inviterAgentAndWallet # type: WalletedAgent, Wallet

    inviteeWallet = inviteeAgent.wallet
    inviteeAgent.connectTo(linkName)
    ensureAgentsConnected(emptyLooper, inviteeAgent, inviterAgent)

    inviteeAgent.acceptInvitation(linkName)
    inviteeAcceptanceId = inviteeWallet.getLink(linkName,
                                                required=True).localIdentifier
    internalId = inviterAgent.getInternalIdByInvitedNonce(nonce)

    def chk():
        link = inviterWallet.getLinkByInternalId(internalId)
        assert link
        # if not link:
        #     raise RuntimeError("Link not found for internal ID {}".
        #                        format(internalId))
        # TODO: Get link from invitee wallet to check.
        assert link.remoteIdentifier == inviteeAcceptanceId
        assert link.remoteEndPoint[1] == inviteeAgent.endpoint.ha[1]

    emptyLooper.run(eventually(chk))


def createAgentAndAddEndpoint(looper, agentNym, agentWallet, agentClient,
                              agentPort, steward, stewardWallet):
    agentVerkey = agentWallet.getVerkey()
    createNym(looper,
              agentNym,
              steward,
              stewardWallet,
              role=SPONSOR,
              verkey=agentVerkey)
    ep = '127.0.0.1:{}'.format(agentPort)
    attributeData = json.dumps({ENDPOINT: ep})

    attrib = Attribute(name='{}_endpoint'.format(agentNym),
                       origin=agentNym,
                       value=attributeData,
                       dest=agentNym,
                       ledgerStore=LedgerStore.RAW)
    addAttributeAndCheck(looper, agentClient, agentWallet, attrib)
    return attrib


def getInvitationFile(fileName):
    sampleDir = os.path.dirname(sample.__file__)
    return os.path.join(sampleDir, fileName)


def agentInvitationLoaded(agent, invitation):
    link = agent.loadInvitationFile(invitation)
    assert link
    return link


def agentInvitationLinkSynced(agent,
                              linkName,
                              looper):
    done = False

    def cb(reply, err):
        nonlocal done
        assert reply
        assert not err
        done = True

    def checkDone():
        assert done, 'never got reply for agent link sync'

    agent.sync(linkName, cb)
    looper.run(eventually(checkDone))

    link = agent.wallet.getLink(linkName, required=True)
    assert link
    ep = link.remoteEndPoint
    assert ep
    assert len(ep) == 2<|MERGE_RESOLUTION|>--- conflicted
+++ resolved
@@ -131,14 +131,11 @@
 def faberAgentPort():
     return genHa()[1]
 
-<<<<<<< HEAD
-=======
 
 @pytest.fixture(scope="module")
 def bulldogAgentPort():
     return genHa()[1]
 
->>>>>>> 322f43d4
 
 @pytest.fixture(scope="module")
 def acmeAgentPort():
