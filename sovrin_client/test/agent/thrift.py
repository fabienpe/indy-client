from anoncreds.protocol.types import AttribDef, AttribType
from plenum.common.log import getlogger

from sovrin_client.agent.agent import createAgent
from sovrin_client.agent.constants import EVENT_NOTIFY_MSG
from sovrin_client.agent.exception import NonceNotFound
from sovrin_client.client.client import Client
from sovrin_client.client.wallet.wallet import Wallet
from sovrin_client.test.agent.base_agent import BaseAgent
from sovrin_client.test.agent.helper import buildThriftWallet
from sovrin_client.test.agent.test_walleted_agent import TestWalletedAgent
from sovrin_client.test.helper import TestClient

logger = getlogger()


class ThriftAgent(BaseAgent):
    def __init__(self,
                 basedirpath: str,
                 client: Client = None,
                 wallet: Wallet = None,
                 port: int = None,
                 loop=None,
                 config=None):

        portParam, = self.getPassedArgs()

        super().__init__('Thrift Bank', basedirpath, client, wallet,
                         port=portParam or port, loop=loop, config=config,
                         endpointArgs=self.getEndpointArgs(wallet))

        # maps invitation nonces to internal ids
        self._invites = {
            "77fbf9dc8c8e6acde33de98c6d747b28c": 1
        }

<<<<<<< HEAD
        self.availableClaims = []

        # mapping between requester identifier and corresponding available claims
        self.requesterAvailClaims = {}
=======
        self._attrDef = AttribDef('Thrift',
                                  [AttribType('title', encode=True),
                                   AttribType('first_name', encode=True),
                                   AttribType('last_name', encode=True),
                                   AttribType('address_1', encode=True),
                                   AttribType('address_2', encode=True),
                                   AttribType('address_3', encode=True),
                                   AttribType('postcode_zip', encode=True),
                                   AttribType('date_of_birth', encode=True)
                                   ])

        self._attrs = {
            1: self._attrDef.attribs(
                title='Mrs.',
                first_name='Alicia',
                last_name='Garcia',
                address_1='H-301',
                address_2='Street 1',
                address_3='UK',
                postcode_zip='G61 3NR',
                date_of_birth='December 28, 1990')
        }

    def getLinkNameByInternalId(self, internalId):
        return self._attrs[internalId]._vals["first_name"]
>>>>>>> cc2da1e7

    async def postClaimVerif(self, claimName, link, frm):
        if claimName == "Loan-Application-Basic":
            self.notifyToRemoteCaller(EVENT_NOTIFY_MSG,
                                      "    Loan eligibility criteria satisfied,"
                                      " please send another claim "
                                      "'Loan-Application-KYC'\n",
                                      self.wallet.defaultId, frm)

    async def bootstrap(self):
        pass


def createThrift(name=None, wallet=None, basedirpath=None, port=None):
    return createAgent(ThriftAgent, name or "Thrift Bank",
                       wallet or buildThriftWallet(),
                       basedirpath, port, clientClass=TestClient)


if __name__ == "__main__":
    TestWalletedAgent.createAndRunAgent(
        ThriftAgent, "Thrift Bank", wallet=buildThriftWallet(), basedirpath=None,
        port=7777, looper=None, clientClass=TestClient)<|MERGE_RESOLUTION|>--- conflicted
+++ resolved
@@ -34,12 +34,6 @@
             "77fbf9dc8c8e6acde33de98c6d747b28c": 1
         }
 
-<<<<<<< HEAD
-        self.availableClaims = []
-
-        # mapping between requester identifier and corresponding available claims
-        self.requesterAvailClaims = {}
-=======
         self._attrDef = AttribDef('Thrift',
                                   [AttribType('title', encode=True),
                                    AttribType('first_name', encode=True),
@@ -65,7 +59,6 @@
 
     def getLinkNameByInternalId(self, internalId):
         return self._attrs[internalId]._vals["first_name"]
->>>>>>> cc2da1e7
 
     async def postClaimVerif(self, claimName, link, frm):
         if claimName == "Loan-Application-Basic":
