--- conflicted
+++ resolved
@@ -1,32 +1,19 @@
 from plenum.common.log import getlogger
+from sovrin_client.test.agent.mock_backend_system import MockBackendSystem
 
-<<<<<<< HEAD
-from anoncreds.protocol.types import AttribType, AttribDef, ID, SchemaKey
-from sovrin_client.agent.agent import createAgent, runBootstrap, WalletedAgent
-from sovrin_client.agent.runnable_agent import RunnableAgent
-=======
 from anoncreds.protocol.types import AttribType, AttribDef, SchemaKey
 from sovrin_client.agent.agent import createAgent
->>>>>>> 47a62e39
 from sovrin_client.client.client import Client
 from sovrin_client.client.wallet.wallet import Wallet
 from sovrin_client.test.agent.base_agent import BaseAgent
 from sovrin_client.test.agent.helper import buildFaberWallet
-<<<<<<< HEAD
-from sovrin_client.test.helper import TestClient, primes
-=======
 from sovrin_client.test.agent.test_walleted_agent import TestWalletedAgent
 from sovrin_client.test.helper import TestClient
->>>>>>> 47a62e39
 
 logger = getlogger()
 
 
-<<<<<<< HEAD
-class FaberAgent(WalletedAgent, RunnableAgent):
-=======
 class FaberAgent(BaseAgent):
->>>>>>> 47a62e39
     def __init__(self,
                  basedirpath: str,
                  client: Client = None,
@@ -47,94 +34,86 @@
             "710b78be79f29fc81335abaa4ee1c5e8": 4
         }
 
-        self._attrDef = AttribDef('Transcript',
+        self.transcript_attrib = AttribDef('Transcript',
                                   [AttribType('student_name', encode=True),
                                    AttribType('ssn', encode=True),
                                    AttribType('degree', encode=True),
                                    AttribType('year', encode=True),
                                    AttribType('status', encode=True)])
 
+        self.add_attribute_definition(self.transcript_attrib)
+
+        backend = MockBackendSystem(self.transcript_attrib)
+
+        backend.add_record(1,
+                           student_name="Alice Garcia",
+                           ssn="123-45-6789",
+                           degree="Bachelor of Science, Marketing",
+                           year="2015",
+                           status="graduated")
+
+        backend.add_record(2,
+                           student_name="Carol Atkinson",
+                           ssn="783-41-2695",
+                           degree="Bachelor of Science, Physics",
+                           year="2012",
+                           status="graduated")
+
+        backend.add_record(3,
+                           student_name="Frank Jeffrey",
+                           ssn="996-54-1211",
+                           degree="Bachelor of Arts, History",
+                           year="2013",
+                           status="dropped")
+
+        backend.add_record(4,
+                           student_name="Craig Richards",
+                           ssn="151-44-5876",
+                           degree="MBA, Finance",
+                           year="2015",
+                           status="graduated")
+
+        self.set_issuer_backend(backend)
+
+        self.set_available_claim(1, self.getSchemaKeysToBeGenerated())
+
         # maps internal ids to attributes
-        self._attrs = {
-            1: self._attrDef.attribs(
-                student_name="Alice Garcia",
-                ssn="123-45-6789",
-                degree="Bachelor of Science, Marketing",
-                year="2015",
-                status="graduated"),
-            2: self._attrDef.attribs(
-                student_name="Carol Atkinson",
-                ssn="783-41-2695",
-                degree="Bachelor of Science, Physics",
-                year="2012",
-                status="graduated"),
-            3: self._attrDef.attribs(
-                student_name="Frank Jeffrey",
-                ssn="996-54-1211",
-                degree="Bachelor of Arts, History",
-                year="2013",
-                status="dropped"),
-            4: self._attrDef.attribs(
-                student_name="Craig Richards",
-                ssn="151-44-5876",
-                degree="MBA, Finance",
-                year="2015",
-                status="graduated")
-        }
+        # self._attrs = {
+        #     1: self._attrDef.attribs(
+        #         student_name="Alice Garcia",
+        #         ssn="123-45-6789",
+        #         degree="Bachelor of Science, Marketing",
+        #         year="2015",
+        #         status="graduated"),
+        #     2: self._attrDef.attribs(
+        #         student_name="Carol Atkinson",
+        #         ssn="783-41-2695",
+        #         degree="Bachelor of Science, Physics",
+        #         year="2012",
+        #         status="graduated"),
+        #     3: self._attrDef.attribs(
+        #         student_name="Frank Jeffrey",
+        #         ssn="996-54-1211",
+        #         degree="Bachelor of Arts, History",
+        #         year="2013",
+        #         status="dropped"),
+        #     4: self._attrDef.attribs(
+        #         student_name="Craig Richards",
+        #         ssn="151-44-5876",
+        #         degree="MBA, Finance",
+        #         year="2015",
+        #         status="graduated")
+        # }
 
-<<<<<<< HEAD
-        self._schema = SchemaKey("Transcript", "1.2", self.wallet.defaultId)
 
-    def is_claim_available(self, link, claimName):
-        return claimName == "Transcript"
+    # def getAttrDefs(self):
+    #     return [self._attrDef]
 
-    def get_available_claim_list(self, requesterId):
-        return self.availableClaims + \
-               self.requesterAvailClaims.get(requesterId, [])
-
-    async def postClaimVerif(self, claimName, link, frm):
-        pass
-
-    async def initAvailableClaimList(self):
-        schema = await self.issuer.wallet.getSchema(ID(self._schema))
-        self.availableClaims.append({
-            NAME: schema.name,
-            VERSION: schema.version,
-            "schemaSeqNo": schema.seqId
-        })
-
-    def _add_attribute(self, schemaKey, proverId, link):
-        attr = self._attrs[self.get_internal_id_by_nonce(proverId)]
-        self.issuer._attrRepo.addAttributes(schemaKey=schemaKey,
-                                            userId=proverId,
-                                            attributes=attr)
-
-    async def addSchemasToWallet(self):
-        schema = await self.issuer.genSchema(self._schema.name,
-                                             self._schema.version,
-                                             self._attrDef.attribNames(),
-                                             'CL')
-        if schema:
-            schemaId = ID(schemaKey=schema.getKey(), schemaId=schema.seqId)
-            p_prime, q_prime = primes["prime2"]
-            await self.issuer.genKeys(schemaId, p_prime=p_prime, q_prime=q_prime)
-            await self.issuer.issueAccumulator(schemaId=schemaId, iA='110', L=5)
-            await self.initAvailableClaimList()
-        return schema
-
-    async def bootstrap(self):
-        await runBootstrap(self.addSchemasToWallet)
-=======
-
-    def getAttrDefs(self):
-        return [self._attrDef]
-
-    def getAttrs(self):
-        return self._attrs
+    # def getAttrs(self):
+    #     return self._attrs
 
     def getSchemaKeysToBeGenerated(self):
         return [SchemaKey("Transcript", "1.2", self.wallet.defaultId)]
->>>>>>> 47a62e39
 
 
 def createFaber(name=None, wallet=None, basedirpath=None, port=None):
@@ -144,6 +123,6 @@
 
 
 if __name__ == "__main__":
-    RunnableAgent.run_agent(
+    TestWalletedAgent.createAndRunAgent(
         FaberAgent, "Faber College", wallet=buildFaberWallet(),
-        base_dir_path=None, port=5555, looper=None, client_class=TestClient)+        basedirpath=None, port=5555, looper=None, clientClass=TestClient)