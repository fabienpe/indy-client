--- conflicted
+++ resolved
@@ -8,6 +8,9 @@
 from sovrin_client.test.agent.helper import buildFaberWallet
 from sovrin_client.test.agent.test_walleted_agent import TestWalletedAgent
 from sovrin_client.test.helper import TestClient
+from sovrin_client.agent.exception import NonceNotFound
+from sovrin_client.agent.constants import NAME, VERSION
+
 
 logger = getlogger()
 
@@ -18,12 +21,8 @@
                  client: Client=None,
                  wallet: Wallet=None,
                  port: int = None,
-<<<<<<< HEAD
                  loop=None,
                  config=None):
-=======
-                 loop=None):
->>>>>>> b31d582b
 
         portParam, = self.getPassedArgs()
 
@@ -74,7 +73,6 @@
                 status="graduated")
         }
 
-<<<<<<< HEAD
         self._schema = SchemaKey("Transcript", "1.2", self.wallet.defaultId)
 
     def getInternalIdByInvitedNonce(self, nonce):
@@ -125,7 +123,6 @@
         if __name__ == "__main__":
             ranViaScript = True
         isSchemaFound(await self.addSchemasToWallet(), ranViaScript)
-=======
 
     def getAttrDefs(self):
         return [self._attrDef]
@@ -135,7 +132,6 @@
 
     def getSchemaKeysToBeGenerated(self):
         return [SchemaKey("Transcript", "1.2", self.wallet.defaultId)]
->>>>>>> b31d582b
 
 
 def createFaber(name=None, wallet=None, basedirpath=None, port=None):
