--- conflicted
+++ resolved
@@ -10,59 +10,29 @@
 from plenum.common.exceptions import BlowUp
 from stp_core.loop.eventually import eventually
 from plenum.common.log import getlogger
-<<<<<<< HEAD
-from plenum.common.raet import initLocalKeep
-from plenum.common.eventually import eventually
-from sovrin_common.roles import Roles
-
-# noinspection PyUnresolvedReferences
-from plenum.test.conftest import tconf, conf, tdirWithPoolTxns, poolTxnData, \
-    tdirWithDomainTxns, poolTxnNodeNames, nodeAndClientInfoFilePath
-
-# noinspection PyUnresolvedReferences
-from sovrin_client.test.agent.conftest import faberIsRunning as runningFaber, \
-    emptyLooper, faberWallet, faberLinkAdded, acmeWallet, acmeLinkAdded, acmeBootstrap, \
-    acmeIsRunning as runningAcme, faberAgentPort, acmeAgentPort, faberAgent, faberBootstrap, \
-    acmeAgent, thriftIsRunning as runningThrift, thriftAgentPort, thriftWallet,\
-    thriftAgent, agentIpAddress
-
-=======
 from plenum.test.conftest import tdirWithPoolTxns, tdirWithDomainTxns
->>>>>>> cbba484e
 from sovrin_client.cli.helper import USAGE_TEXT, NEXT_COMMANDS_TO_TRY_TEXT
 from sovrin_client.test.helper import createNym, buildStewardClient
 from sovrin_common.constants import ENDPOINT, TRUST_ANCHOR
+from sovrin_common.roles import Roles
 from sovrin_node.test.conftest import domainTxnOrderedFields
-<<<<<<< HEAD
-from sovrin_client.test.helper import createNym, buildStewardClient, P
-=======
 from plenum.common.keygen_utils import initNodeKeysForBothStacks
->>>>>>> cbba484e
 
 # plenum.common.util.loggingConfigured = False
 
-<<<<<<< HEAD
-from plenum.common.looper import Looper
-from plenum.test.cli.helper import newKeyPair, checkAllNodesStarted, doByCtx
-
-from sovrin_common.config_util import getConfig
-from sovrin_client.test.cli.helper import ensureNodesCreated, getLinkInvitation, \
-    getPoolTxnData, newCLI, getCliBuilder, prompt_is, addAgent
-=======
 from stp_core.loop.looper import Looper
 from plenum.test.cli.helper import newKeyPair, checkAllNodesStarted, \
     doByCtx
 
 from sovrin_common.config_util import getConfig
 from sovrin_client.test.cli.helper import ensureNodesCreated, getLinkInvitation, \
-    getPoolTxnData, newCLI, getCliBuilder, P, prompt_is
+    getPoolTxnData, newCLI, getCliBuilder, P, prompt_is, addAgent
 from sovrin_client.test.agent.conftest import faberIsRunning as runningFaber, \
     acmeIsRunning as runningAcme, thriftIsRunning as runningThrift, emptyLooper,\
     faberWallet, acmeWallet, thriftWallet, agentIpAddress, \
     faberAgentPort, acmeAgentPort, thriftAgentPort, faberAgent, acmeAgent, \
     thriftAgent
 
->>>>>>> cbba484e
 
 config = getConfig()
 
@@ -1284,19 +1254,19 @@
         'Delta now connected to Beta',
         'Delta now connected to Gamma']
 
-    primarySelectedExpect = [
-        'Alpha:0 selected primary',
-        'Alpha:1 selected primary',
-        'Beta:0 selected primary',
-        'Beta:1 selected primary',
-        'Gamma:0 selected primary',
-        'Gamma:1 selected primary',
-        'Delta:0 selected primary',
-        'Delta:1 selected primary',
-        ]
-
-    do('new node all', within=6, expect = connectedExpect)
-    # do(None, within=4, expect=primarySelectedExpect)
+    # primarySelectedExpect = [
+    #     'Alpha:0 selected primary',
+    #     'Alpha:1 selected primary',
+    #     'Beta:0 selected primary',
+    #     'Beta:1 selected primary',
+    #     'Gamma:0 selected primary',
+    #     'Gamma:1 selected primary',
+    #     'Delta:0 selected primary',
+    #     'Delta:1 selected primary',
+    #     ]
+
+    do('new node all', within=6, expect=connectedExpect)
+
     return poolCLI
 
 
