import json
import os
import tempfile
import traceback

import itertools
from time import sleep
import re
from typing import List

import plenum
import pytest
from plenum.common.log import getlogger
from plenum.common.raet import initLocalKeep
from plenum.common.eventually import eventually
from plenum.common.txn import PUBKEY
from plenum.common.z_util import initNodeKeysForBothStacks
from plenum.test.conftest import tconf, conf, tdirWithPoolTxns, poolTxnData, \
    dirName, tdirWithDomainTxns, poolTxnNodeNames
from plenum.test.helper import createTempDir

from sovrin_client.cli.helper import USAGE_TEXT, NEXT_COMMANDS_TO_TRY_TEXT
from sovrin_common.txn import SPONSOR, ENDPOINT
from sovrin_node.test.conftest import domainTxnOrderedFields
from sovrin_client.test.helper import createNym, buildStewardClient

plenum.common.util.loggingConfigured = False

from plenum.common.looper import Looper
from plenum.test.cli.helper import newKeyPair, checkAllNodesStarted, \
    checkCmdValid, doByCtx

from sovrin_common.config_util import getConfig
from sovrin_client.test.cli.helper import ensureNodesCreated, getLinkInvitation, \
    getPoolTxnData, newCLI, getCliBuilder, P
from sovrin_client.test.agent.conftest import faberIsRunning as runningFaber, \
    emptyLooper, faberWallet, faberLinkAdded, acmeWallet, acmeLinkAdded, \
    acmeIsRunning as runningAcme, faberAgentPort, acmeAgentPort, faberAgent, \
    acmeAgent, thriftIsRunning as runningThrift, thriftAgentPort, thriftWallet,\
    thriftAgent, agentIpAddress

from plenum.test.conftest import nodeAndClientInfoFilePath

config = getConfig()


@pytest.yield_fixture(scope="session")
def cliTempLogger():
    file_name = "sovrin_cli_test.log"
    file_path = os.path.join(tempfile.tempdir, file_name)
    with open(file_path, 'w') as f:
        pass
    return file_path


@pytest.yield_fixture(scope="module")
def looper():
    with Looper(debug=False) as l:
        yield l


# TODO: Probably need to remove
@pytest.fixture("module")
def nodesCli(looper, tdir, nodeNames):
    cli = newCLI(looper, tdir)
    cli.enterCmd("new node all")
    checkAllNodesStarted(cli, *nodeNames)
    return cli


@pytest.fixture("module")
def cli(looper, tdir):
    return newCLI(looper, tdir)


@pytest.fixture(scope="module")
def newKeyPairCreated(cli):
    return newKeyPair(cli)


@pytest.fixture(scope="module")
def CliBuilder(tdir, tdirWithPoolTxns, tdirWithDomainTxns, tconf, cliTempLogger):
    return getCliBuilder(tdir, tconf, tdirWithPoolTxns, tdirWithDomainTxns,
                         logFileName=cliTempLogger)


@pytest.fixture(scope="module")
def aliceMap():
    return {
        'keyring-name': 'Alice',
    }


@pytest.fixture(scope="module")
def earlMap():
    return {
        'keyring-name': 'Earl',
    }


@pytest.fixture(scope="module")
def susanMap():
    return {
        'keyring-name': 'Susan',
    }


@pytest.fixture(scope="module")
def faberMap(agentIpAddress, faberAgentPort):
    ha = "{}:{}".format(agentIpAddress, faberAgentPort)
    pubkey = '5hmMA64DDQz5NzGJNVtRzNwpkZxktNQds21q3Wxxa62z'
    return {'inviter': 'Faber College',
            'invite': "sample/faber-invitation.sovrin",
            'invite-not-exists': "sample/faber-invitation.sovrin.not.exists",
            'inviter-not-exists': "non-existing-inviter",
            "target": "FuN98eH2eZybECWkofW6A9BKJxxnTatBCopfUiNxo6ZB",
            "nonce": "b1134a647eb818069c089e7694f63e6d",
<<<<<<< HEAD
            ENDPOINT: ha,
            "endpointAttr": json.dumps({ENDPOINT: {'ha': ha, PUBKEY: pubkey}}),
            "claims": "Transcript",
            "claim-to-show": "Transcript",
            "claim-req-to-match": "Transcript",
            }


@pytest.fixture(scope="module")
def bulldogMap(bulldogAgentPort):
    ha = '127.0.0.1:{}'.format(bulldogAgentPort)
    pubkey = '4PDgJmkpS1cD14uNPSYnbB6o9QxvNXWnGX5vdc2NzsGk'
    return {'inviter': 'Bulldog',
            'invite': 'sample/bulldog-invitation.sovrin',
            'invite-insurance': "sample/bulldog-credit-invitation.sovrin",
            'invite-not-exists': "sample/bulldog-credit-invitation.sovrin.not.exists",
            'inviter-not-exists': "non-existing-inviter",
            "target": "6do9CsML8QWFd125gNo958a35nSnjzdtJBsBRvgS9dfJ",
            "nonce": "2e9882ea71976ddf9",
            ENDPOINT: ha,
            "endpointAttr": json.dumps({ENDPOINT: {'ha': ha, PUBKEY: pubkey}}),
            "claims": "Banking-Relationship",
            "claim-to-show": "Banking-Relationship",
            "claim-req-to-match": "Banking-Relationship",
            "claim-requests": "Banking-Relationship",
            "claim-req-to-show": "Banking-Relationship",
            "claim-ver-req-to-show": "0.8",
            "rcvd-claim-banking-provider": "Bulldog",
            "rcvd-claim-banking-name": "Banking-Relationship",
            "rcvd-claim-banking-version": "0.8"
=======
            ENDPOINT: endpoint,
            "invalidEndpointAttr": json.dumps({ENDPOINT: " 127.0.0.1:4578"}),
            "endpointAttr": json.dumps({ENDPOINT: endpoint}),
            "claims": "Transcript",
            "claim-to-show": "Transcript",
            "proof-req-to-match": "Transcript",
>>>>>>> 01830197
            }


@pytest.fixture(scope="module")
def acmeMap(agentIpAddress, acmeAgentPort):
    ha = "{}:{}".format(agentIpAddress, acmeAgentPort)
    pubkey = 'C5eqjU7NMVMGGfGfx2ubvX5H9X346bQt5qeziVAo3naQ'
    return {'inviter': 'Acme Corp',
            'invite': "sample/acme-job-application.sovrin",
            'invite-not-exists': "sample/acme-job-application.sovrin.not.exists",
            'inviter-not-exists': "non-existing-inviter",
            "target": "7YD5NKn3P4wVJLesAmA1rr7sLPqW9mR1nhFdKD518k21",
            "nonce": "57fbf9dc8c8e6acde33de98c6d747b28c",
<<<<<<< HEAD
            ENDPOINT: ha,
            "endpointAttr": json.dumps({ENDPOINT: {'ha': ha, PUBKEY: pubkey}}),
            "claim-requests" : "Job-Application",
            "claim-req-to-show": "Job-Application",
=======
            ENDPOINT: endpoint,
            "invalidEndpointAttr": json.dumps({ENDPOINT: "127.0.0.1 :4578"}),
            "endpointAttr": json.dumps({ENDPOINT: endpoint}),
            "proof-requests": "Job-Application",
            "proof-request-to-show": "Job-Application",
>>>>>>> 01830197
            "claim-ver-req-to-show": "0.2",
            "proof-req-to-match": "Job-Application",
            "claims": "<claim-name>",
            "rcvd-claim-transcript-provider": "Faber College",
            "rcvd-claim-transcript-name": "Transcript",
            "rcvd-claim-transcript-version": "1.2"
            }


@pytest.fixture(scope="module")
def thriftMap(agentIpAddress, thriftAgentPort):
    ha = "{}:{}".format(agentIpAddress, thriftAgentPort)
    pubkey = 'AGBjYvyM3SFnoiDGAEzkSLHvqyzVkXeMZfKDvdpEsC2x'
    return {'inviter': 'Thrift Bank',
            'invite': "sample/thrift-loan-application.sovrin",
            'invite-not-exists': "sample/thrift-loan-application.sovrin.not.exists",
            'inviter-not-exists': "non-existing-inviter",
            "target": "9jegUr9vAMqoqQQUEAiCBYNQDnUbTktQY9nNspxfasZW",
            "nonce": "77fbf9dc8c8e6acde33de98c6d747b28c",
<<<<<<< HEAD
            ENDPOINT: ha,
            "endpointAttr": json.dumps({ENDPOINT: {'ha': ha, PUBKEY: pubkey}}),
            "claim-requests": "Loan-Application-Basic, Loan-Application-KYC",
=======
            ENDPOINT: endpoint,
            "invalidEndpointAttr": json.dumps({ENDPOINT: "127.0.0.1:4A78"}),
            "endpointAttr": json.dumps({ENDPOINT: endpoint}),
            "proof-requests": "Loan-Application-Basic, Loan-Application-KYC",
>>>>>>> 01830197
            "claim-ver-req-to-show": "0.1"
            }


@pytest.fixture(scope="module")
def loadInviteOut(nextCommandsToTryUsageLine):
    return ["1 link invitation found for {inviter}.",
            "Creating Link for {inviter}.",
            ''] + \
           nextCommandsToTryUsageLine + \
           ['    show link "{inviter}"',
            '    accept invitation from "{inviter}"',
            '',
            '']


@pytest.fixture(scope="module")
def fileNotExists():
    return ["Given file does not exist"]


@pytest.fixture(scope="module")
def connectedToTest():
    return ["Connected to test"]


@pytest.fixture(scope="module")
def canNotSyncMsg():
    return ["Cannot sync because not connected"]


@pytest.fixture(scope="module")
def syncWhenNotConnected(canNotSyncMsg, connectUsage):
    return canNotSyncMsg + connectUsage


@pytest.fixture(scope="module")
def canNotAcceptMsg():
    return ["Cannot accept because not connected"]


@pytest.fixture(scope="module")
def acceptWhenNotConnected(canNotAcceptMsg, connectUsage):
    return canNotAcceptMsg + connectUsage


@pytest.fixture(scope="module")
def acceptUnSyncedWithoutEndpointWhenConnected(
        commonAcceptInvitationMsgs, syncedInviteAcceptedOutWithoutClaims):
    return commonAcceptInvitationMsgs + \
        syncedInviteAcceptedOutWithoutClaims


@pytest.fixture(scope="module")
def commonAcceptInvitationMsgs():
    return ["Invitation not yet verified",
            "Link not yet synchronized.",
            ]


@pytest.fixture(scope="module")
def acceptUnSyncedWhenNotConnected(commonAcceptInvitationMsgs,
                                   canNotSyncMsg, connectUsage):
    return commonAcceptInvitationMsgs + \
            ["Invitation acceptance aborted."] + \
            canNotSyncMsg + connectUsage


@pytest.fixture(scope="module")
def usageLine():
    return [USAGE_TEXT]


@pytest.fixture(scope="module")
def nextCommandsToTryUsageLine():
    return [NEXT_COMMANDS_TO_TRY_TEXT]


@pytest.fixture(scope="module")
def connectUsage(usageLine):
    return usageLine + ["    connect <test|live>"]


@pytest.fixture(scope="module")
def notConnectedStatus(connectUsage):
    return ['Not connected to Sovrin network. Please connect first.', ''] +\
            connectUsage +\
            ['', '']


@pytest.fixture(scope="module")
def newKeyringOut():
    return ["New keyring {keyring-name} created",
            'Active keyring set to "{keyring-name}"'
            ]


@pytest.fixture(scope="module")
def linkAlreadyExists():
    return ["Link already exists"]


@pytest.fixture(scope="module")
def jobApplicationProofRequestMap():
    return {
        'proof-request-version': '0.2',
        'proof-request-attr-first_name': 'first_name',
        'proof-request-attr-last_name': 'last_name',
        'proof-request-attr-phone_number': 'phone_number',
        'proof-request-attr-degree': 'degree',
        'proof-request-attr-status': 'status',
        'proof-request-attr-ssn': 'ssn'
    }


@pytest.fixture(scope="module")
def unsyncedInviteAcceptedWhenNotConnected(availableClaims):
    return [
        "Response from {inviter}",
        "Trust established.",
        "Identifier created in Sovrin."
    ] + availableClaims + [
        "Cannot check if identifier is written to Sovrin."
    ]


@pytest.fixture(scope="module")
def syncedInviteAcceptedOutWithoutClaims():
    return [
        "Signature accepted.",
        "Trust established.",
        "Identifier created in Sovrin.",
        "Synchronizing...",
        "Confirmed identifier written to Sovrin."
    ]


@pytest.fixture(scope="module")
def availableClaims():
    return ["Available Claim(s): {claims}"]


@pytest.fixture(scope="module")
def syncedInviteAcceptedWithClaimsOut(
        syncedInviteAcceptedOutWithoutClaims, availableClaims):
    return syncedInviteAcceptedOutWithoutClaims + availableClaims


@pytest.fixture(scope="module")
def unsycedAcceptedInviteWithoutClaimOut(syncedInviteAcceptedOutWithoutClaims):
    return [
        "Invitation not yet verified",
        "Attempting to sync...",
        "Synchronizing...",
    ] + syncedInviteAcceptedOutWithoutClaims + \
           ["Confirmed identifier written to Sovrin."]


@pytest.fixture(scope="module")
def unsycedAlreadyAcceptedInviteAcceptedOut():
    return [
        "Invitation not yet verified",
        "Attempting to sync...",
        "Synchronizing..."
    ]


@pytest.fixture(scope="module")
def showTranscriptProofOut():
    return [
        "Claim ({rcvd-claim-transcript-name} "
        "v{rcvd-claim-transcript-version} "
        "from {rcvd-claim-transcript-provider})",
        "student_name: {attr-student_name}",
        "ssn: {attr-ssn}",
        "degree: {attr-degree}",
        "year: {attr-year}",
        "status: {attr-status}",
    ]


@pytest.fixture(scope="module")
def showJobAppProofRequestOut(showTranscriptProofOut):
    return [
        'Found proof request "{proof-req-to-match}" in link "{inviter}"',
        "Name: {proof-request-to-show}",
        "Version: {proof-request-version}",
        "Status: Requested",
        "Attributes:",
        "{proof-request-attr-first_name}: {set-attr-first_name}",
        "{proof-request-attr-last_name}: {set-attr-last_name}",
        "{proof-request-attr-phone_number}: {set-attr-phone_number}",
        "{proof-request-attr-degree}: {attr-degree}",
        "{proof-request-attr-status}: {attr-status}",
        "{proof-request-attr-ssn}: {attr-ssn}"
    ] + showTranscriptProofOut


@pytest.fixture(scope="module")
def showBankingProofOut():
    return [
        "Claim ({rcvd-claim-banking-name} "
        "v{rcvd-claim-banking-version} "
        "from {rcvd-claim-banking-provider})",
        "title: {attr-title}",
        "first_name: {attr-first_name}",
        "last_name: {attr-last_name}",
        "address_1: {attr-address_1}",
        "address_2: {attr-address_2}",
        "address_3: {attr-address_3}",
        "postcode_zip: {attr-postcode_zip}",
        "date_of_birth: {attr-date_of_birth}",
        "account_type: {attr-account_type}",
        "year_opened: {attr-year_opened}",
        "account_status: {attr-account_status}"
    ]


@pytest.fixture(scope="module")
def proofRequestNotExists():
    return ["No matching Proof Requests found in current keyring"]


@pytest.fixture(scope="module")
def linkNotExists():
    return ["No matching link invitations found in current keyring"]


@pytest.fixture(scope="module")
def faberInviteLoaded(aliceCLI, be, do, faberMap, loadInviteOut):
    be(aliceCLI)
    do("load {invite}", expect=loadInviteOut, mapper=faberMap)


@pytest.fixture(scope="module")
def acmeInviteLoaded(aliceCLI, be, do, acmeMap, loadInviteOut):
    be(aliceCLI)
    do("load {invite}", expect=loadInviteOut, mapper=acmeMap)


@pytest.fixture(scope="module")
def attrAddedOut():
    return ["Attribute added for nym {target}"]


@pytest.fixture(scope="module")
def nymAddedOut():
    return ["Nym {target} added"]


@pytest.fixture(scope="module")
def unSyncedEndpointOut():
    return ["Target endpoint: <unknown, waiting for sync>"]


@pytest.fixture(scope="module")
def showLinkOutWithoutEndpoint(showLinkOut, unSyncedEndpointOut):
    return showLinkOut + unSyncedEndpointOut


@pytest.fixture(scope="module")
def endpointReceived():
    return ["Endpoint received:"]


@pytest.fixture(scope="module")
def endpointNotAvailable():
    return ["Endpoint not available"]


@pytest.fixture(scope="module")
def syncLinkOutEndsWith():
    return ["Link {inviter} synced"]


@pytest.fixture(scope="module")
def syncLinkOutStartsWith():
    return ["Synchronizing..."]


@pytest.fixture(scope="module")
def syncLinkOutWithEndpoint(syncLinkOutStartsWith,
                            syncLinkOutEndsWith):
    return syncLinkOutStartsWith + syncLinkOutEndsWith


@pytest.fixture(scope="module")
def syncLinkOutWithoutEndpoint(syncLinkOutStartsWith):
    return syncLinkOutStartsWith


@pytest.fixture(scope="module")
def showSyncedLinkWithEndpointOut(acceptedLinkHeading, showLinkOut):
    return acceptedLinkHeading + showLinkOut + \
        ["Last synced: "]


@pytest.fixture(scope="module")
def showSyncedLinkWithoutEndpointOut(showLinkOut):
    return showLinkOut


@pytest.fixture(scope="module")
def linkNotYetSynced():
    return ["    Last synced: <this link has not yet been synchronized>"]


@pytest.fixture(scope="module")
def acceptedLinkHeading():
    return ["Link"]


@pytest.fixture(scope="module")
def unAcceptedLinkHeading():
    return ["Link (not yet accepted)"]


@pytest.fixture(scope="module")
def showUnSyncedLinkOut(unAcceptedLinkHeading, showLinkOut):
    return unAcceptedLinkHeading + showLinkOut


@pytest.fixture(scope="module")
def showClaimNotFoundOut():
    return ["No matching Claims found in any links in current keyring"]


@pytest.fixture(scope="module")
def transcriptClaimAttrValueMap():
    return {
        "attr-student_name": "Alice Garcia",
        "attr-ssn": "123-45-6789",
        "attr-degree": "Bachelor of Science, Marketing",
        "attr-year": "2015",
        "attr-status": "graduated"
    }


@pytest.fixture(scope="module")
def transcriptClaimValueMap(transcriptClaimAttrValueMap):
    basic = {
        'inviter': 'Faber College',
        'name': 'Transcript',
        "version": "1.2",
        'status': "available (not yet issued)"
    }
    basic.update(transcriptClaimAttrValueMap)
    return basic

@pytest.fixture(scope="module")
def bankingRelationshipClaimAttrValueMap():
    return {
        "attr-title": "Mrs.",
        "attr-first_name": "Alicia",
        "attr-last_name": "Garcia",
        "attr-address_1": "H-301",
        "attr-address_2": "Street 1",
        "attr-address_3": "UK",
        "attr-postcode_zip": "G61 3NR",
        "attr-date_of_birth": "December 28, 1990",
        "attr-account_type": "savings",
        "attr-year_opened": "2000",
        "attr-account_status": "active"
    }


@pytest.fixture(scope="module")
def transcriptClaimMap():
    return {
        'inviter': 'Faber College',
        'name': 'Transcript',
        'status': "available (not yet issued)",
        "version": "1.2",
        "attr-student_name": "string",
        "attr-ssn": "string",
        "attr-degree": "string",
        "attr-year": "string",
        "attr-status": "string"
    }


@pytest.fixture(scope="module")
def jobCertClaimAttrValueMap():
    return {
        "attr-first_name": "Alice",
        "attr-last_name": "Garcia",
        "attr-employee_status": "Permanent",
        "attr-experience": "3 years",
        "attr-salary_bracket": "between $50,000 to $100,000"
    }


@pytest.fixture(scope="module")
def jobCertificateClaimValueMap(jobCertClaimAttrValueMap):
    basic = {
        'inviter': 'Acme Corp',
        'name': 'Job-Certificate',
        'status': "available (not yet issued)",
        "version": "0.2"
    }
    basic.update(jobCertClaimAttrValueMap)
    return basic


@pytest.fixture(scope="module")
def jobCertificateClaimMap():
    return {
        'inviter': 'Acme Corp',
        'name': 'Job-Certificate',
        'status': "available (not yet issued)",
        "version": "0.2",
        "attr-first_name": "string",
        "attr-last_name": "string",
        "attr-employee_status": "string",
        "attr-experience": "string",
        "attr-salary_bracket": "string"
    }


@pytest.fixture(scope="module")
def reqClaimOut():
    return ["Found claim {name} in link {inviter}",
            "Requesting claim {name} from {inviter}..."]


# TODO Change name
@pytest.fixture(scope="module")
def reqClaimOut1():
    return ["Found claim {name} in link {inviter}",
            "Requesting claim {name} from {inviter}...",
            "Signature accepted.",
            'Received claim "{name}".']


@pytest.fixture(scope="module")
def rcvdTranscriptClaimOut():
    return ["Found claim {name} in link {inviter}",
            "Name: {name}",
            "Status: ",
            "Version: {version}",
            "Attributes:",
            "student_name: {attr-student_name}",
            "ssn: {attr-ssn}",
            "degree: {attr-degree}",
            "year: {attr-year}",
            "status: {attr-status}"
    ]


@pytest.fixture(scope="module")
def rcvdBankingRelationshipClaimOut():
    return ["Found claim {name} in link {inviter}",
            "Name: {name}",
            "Status: ",
            "Version: {version}",
            "Attributes:",
            "title: {attr-title}",
            "first_name: {attr-first_name}",
            "last_name: {attr-last_name}",
            "address_1: {attr-address_1}",
            "address_2: {attr-address_2}",
            "address_3: {attr-address_3}",
            "postcode_zip: {attr-postcode_zip}",
            "date_of_birth: {attr-date_of_birth}",
            "year_opened: {attr-year_opened}",
            "account_status: {attr-account_status}"
            ]


@pytest.fixture(scope="module")
def rcvdJobCertClaimOut():
    return ["Found claim {name} in link {inviter}",
            "Name: {name}",
            "Status: ",
            "Version: {version}",
            "Attributes:",
            "first_name: {attr-first_name}",
            "last_name: {attr-last_name}",
            "employee_status: {attr-employee_status}",
            "experience: {attr-experience}",
            "salary_bracket: {attr-salary_bracket}"
    ]


@pytest.fixture(scope="module")
def showTranscriptClaimOut(nextCommandsToTryUsageLine):
    return ["Found claim {name} in link {inviter}",
            "Name: {name}",
            "Status: {status}",
            "Version: {version}",
            "Attributes:",
            "student_name",
            "ssn",
            "degree",
            "year",
            "status"
            ] + nextCommandsToTryUsageLine + \
           ['request claim "{name}"']


@pytest.fixture(scope="module")
def showJobCertClaimOut(nextCommandsToTryUsageLine):
    return ["Found claim {name} in link {inviter}",
            "Name: {name}",
            "Status: {status}",
            "Version: {version}",
            "Attributes:",
            "first_name",
            "last_name",
            "employee_status",
            "experience",
            "salary_bracket"
            ] + nextCommandsToTryUsageLine + \
           ['request claim "{name}"']


@pytest.fixture(scope="module")
def showBankingRelationshipClaimOut(nextCommandsToTryUsageLine):
    return ["Found claim {name} in link {inviter}",
            "Name: {name}",
            "Status: {status}",
            "Version: {version}",
            "Attributes:",
            "title",
            "first_name",
            "last_name",
            "address_1",
            "address_2",
            "address_3",
            "postcode_zip",
            "date_of_birth",
            "account_type",
            "year_opened",
            "account_status"
            ] + nextCommandsToTryUsageLine + \
           ['request claim "{name}"']


@pytest.fixture(scope="module")
def showLinkWithProofRequestsOut():
    return ["Proof Request(s): {proof-requests}"]


@pytest.fixture(scope="module")
def showLinkWithAvailableClaimsOut():
    return ["Available Claim(s): {claims}"]


@pytest.fixture(scope="module")
def showAcceptedLinkWithClaimReqsOut(showAcceptedLinkOut,
                                     showLinkWithProofRequestsOut,
                                     showLinkWithAvailableClaimsOut,
                                     showLinkSuggestion):
    return showAcceptedLinkOut + showLinkWithProofRequestsOut + \
           showLinkWithAvailableClaimsOut + \
           showLinkSuggestion


@pytest.fixture(scope="module")
def showAcceptedLinkWithoutAvailableClaimsOut(showAcceptedLinkOut,
                                        showLinkWithProofRequestsOut):
    return showAcceptedLinkOut + showLinkWithProofRequestsOut


@pytest.fixture(scope="module")
def showAcceptedLinkWithAvailableClaimsOut(showAcceptedLinkOut,
                                           showLinkWithProofRequestsOut,
                                           showLinkWithAvailableClaimsOut):
    return showAcceptedLinkOut + showLinkWithProofRequestsOut + \
           showLinkWithAvailableClaimsOut


@pytest.fixture(scope="module")
def showLinkSuggestion(nextCommandsToTryUsageLine):
    return nextCommandsToTryUsageLine + \
    ['show claim "{claims}"',
     'request claim "{claims}"']


@pytest.fixture(scope="module")
def showAcceptedLinkOut():
    return [
            "Link",
            "Name: {inviter}",
            "Target: {target}",
            "Target Verification key: <same as target>",
            "Trust anchor: {inviter} (confirmed)",
            "Invitation nonce: {nonce}",
            "Invitation status: Accepted"]


@pytest.fixture(scope="module")
def showLinkOut(nextCommandsToTryUsageLine, linkNotYetSynced):
    return [
            "    Name: {inviter}",
            "    Identifier: not yet assigned",
            "    Trust anchor: {inviter} (not yet written to Sovrin)",
            "    Verification key: <same as local identifier>",
            "    Signing key: <hidden>",
            "    Target: {target}",
            "    Target Verification key: <unknown, waiting for sync>",
            "    Target endpoint: {endpoint}",
            "    Invitation nonce: {nonce}",
            "    Invitation status: not verified, target verkey unknown",
            "    Last synced: {last_synced}"] + \
           [""] + \
           nextCommandsToTryUsageLine + \
           ['    sync "{inviter}"',
            '    accept invitation from "{inviter}"',
            '',
            '']


@pytest.fixture(scope="module")
def showAcceptedSyncedLinkOut(nextCommandsToTryUsageLine):
    return [
            "Link",
            "Name: {inviter}",
            "Trust anchor: {inviter} (confirmed)",
            "Verification key: <same as local identifier>",
            "Signing key: <hidden>",
            "Target: {target}",
            "Target Verification key: <same as target>",
            "Invitation nonce: {nonce}",
            "Invitation status: Accepted",
            "Proof Request(s): {proof-requests}",
            "Available Claim(s): {claims}"] + \
           nextCommandsToTryUsageLine + \
           ['show claim "{claim-to-show}"',
            'send proof "{proof-requests}"']


@pytest.yield_fixture(scope="module")
def poolCLI_baby(CliBuilder):
    yield from CliBuilder("pool")


@pytest.yield_fixture(scope="module")
def aliceCLI(CliBuilder):
    yield from CliBuilder("alice")


@pytest.yield_fixture(scope="module")
def earlCLI(CliBuilder):
    yield from CliBuilder("earl")


@pytest.yield_fixture(scope="module")
def susanCLI(CliBuilder):
    yield from CliBuilder("susan")


@pytest.yield_fixture(scope="module")
def philCLI(CliBuilder):
    yield from CliBuilder("phil")


@pytest.fixture(scope="module")
def poolCLI(poolCLI_baby, poolTxnData, poolTxnNodeNames, conf):
    seeds = poolTxnData["seeds"]
    for nName in poolTxnNodeNames:
        if conf.UseZStack:
            initNodeKeysForBothStacks(nName, poolCLI_baby.basedirpath,
                                      seeds[nName], override=True)
        else:
            initLocalKeep(nName,
                          poolCLI_baby.basedirpath,
                          seeds[nName],
                          override=True)
    return poolCLI_baby


@pytest.fixture(scope="module")
def poolNodesCreated(poolCLI, poolTxnNodeNames):
    ensureNodesCreated(poolCLI, poolTxnNodeNames)
    return poolCLI


class TestMultiNode:
    def __init__(self, name, poolTxnNodeNames, tdir, tconf,
                 poolTxnData, tdirWithPoolTxns, tdirWithDomainTxns, poolCli):
        self.name = name
        self.poolTxnNodeNames = poolTxnNodeNames
        self.tdir = tdir
        self.tconf = tconf
        self.poolTxnData = poolTxnData
        self.tdirWithPoolTxns = tdirWithPoolTxns
        self.tdirWithDomainTxns = tdirWithDomainTxns
        self.poolCli = poolCli


@pytest.yield_fixture(scope="module")
def multiPoolNodesCreated(request, tconf, looper, tdir, nodeAndClientInfoFilePath,
                          cliTempLogger, namesOfPools=("pool1", "pool2")):
    oldENVS = tconf.ENVS
    oldPoolTxnFile = tconf.poolTransactionsFile
    oldDomainTxnFile = tconf.domainTransactionsFile

    multiNodes=[]
    for poolName in namesOfPools:
        newPoolTxnNodeNames = [poolName + n for n
                               in ("Alpha", "Beta", "Gamma", "Delta")]
        newTdir = os.path.join(tdir, poolName + "basedir")
        newPoolTxnData = getPoolTxnData(
            nodeAndClientInfoFilePath, poolName, newPoolTxnNodeNames)
        newTdirWithPoolTxns = tdirWithPoolTxns(newPoolTxnData, newTdir, tconf)
        newTdirWithDomainTxns = tdirWithDomainTxns(
            newPoolTxnData, newTdir, tconf, domainTxnOrderedFields())
        testPoolNode = TestMultiNode(
            poolName, newPoolTxnNodeNames, newTdir, tconf,
            newPoolTxnData, newTdirWithPoolTxns, newTdirWithDomainTxns, None)

        poolCLIBabyGen = CliBuilder(newTdir, newTdirWithPoolTxns,
                                    newTdirWithDomainTxns, tconf,
                                    cliTempLogger)
        poolCLIBaby = next(poolCLIBabyGen(poolName, looper))
        poolCli = poolCLI(poolCLIBaby, newPoolTxnData, newPoolTxnNodeNames,
                          tconf)
        testPoolNode.poolCli = poolCli
        multiNodes.append(testPoolNode)
        ensureNodesCreated(poolCli, newPoolTxnNodeNames)

    def reset():
        tconf.ENVS = oldENVS
        tconf.poolTransactionsFile = oldPoolTxnFile
        tconf.domainTransactionsFile = oldDomainTxnFile

    request.addfinalizer(reset)
    return multiNodes


@pytest.fixture("module")
def ctx():
    """
    Provides a simple container for test context. Assists with 'be' and 'do'.
    """
    return {}


@pytest.fixture("module")
def be(ctx):
    """
    Fixture that is a 'be' function that closes over the test context.
    'be' allows to change the current cli in the context.
    """
    def _(cli):
        ctx['current_cli'] = cli
    return _


@pytest.fixture("module")
def do(ctx):
    """
    Fixture that is a 'do' function that closes over the test context
    'do' allows to call the do method of the current cli from the context.
    """
    return doByCtx(ctx)


@pytest.fixture(scope="module")
def dump(ctx):

    def _dump():
        logger = getlogger()

        cli = ctx['current_cli']
        nocli = {"cli": False}
        wrts = ''.join(cli.cli.output.writes)
        logger.info('=========================================', extra=nocli)
        logger.info('|             OUTPUT DUMP               |', extra=nocli)
        logger.info('-----------------------------------------', extra=nocli)
        for w in wrts.splitlines():
            logger.info('> ' + w, extra=nocli)
        logger.info('=========================================', extra=nocli)
    return _dump


@pytest.fixture(scope="module")
def bookmark(ctx):
    BM = '~bookmarks~'
    if BM not in ctx:
        ctx[BM] = {}
    return ctx[BM]


@pytest.fixture(scope="module")
def current_cli(ctx):
    def _():
        return ctx['current_cli']
    return _


@pytest.fixture(scope="module")
def get_bookmark(bookmark, current_cli):
    def _():
        return bookmark.get(current_cli(), 0)
    return _


@pytest.fixture(scope="module")
def set_bookmark(bookmark, current_cli):
    def _(val):
        bookmark[current_cli()] = val
    return _


@pytest.fixture(scope="module")
def inc_bookmark(get_bookmark, set_bookmark):
    def _(inc):
        val = get_bookmark()
        set_bookmark(val + inc)
    return _


@pytest.fixture(scope="module")
def expect(current_cli, get_bookmark, inc_bookmark):

    def _expect(expected, mapper=None, line_no=None, within=None, ignore_extra_lines=None):
        cur_cli = current_cli()

        def _():
            expected_ = expected if not mapper \
                else [s.format(**mapper) for s in expected]
            assert isinstance(expected_, List)
            bm = get_bookmark()
            actual = ''.join(cur_cli.cli.output.writes).splitlines()[bm:]
            assert isinstance(actual, List)
            explanation = ''
            expected_index = 0
            for i in range(min(len(expected_), len(actual))):
                e = expected_[expected_index]
                assert isinstance(e, str)
                a = actual[i]
                assert isinstance(a, str)
                is_p = type(e) == P
                if (not is_p and a != e) or (is_p and not e.match(a)):
                    if ignore_extra_lines:
                        continue
                    explanation += "line {} doesn't match\n"\
                                   "  expected: {}\n"\
                                   "    actual: {}\n".format(i, e, a)
                expected_index += 1

            if len(expected_) > len(actual):
                for e in expected_:
                    try:
                        p = re.compile(e) if type(e) == P else None
                    except Exception as err:
                        explanation += "ERROR COMPILING REGEX for {}: {}\n".\
                            format(e, err)
                    for a in actual:
                        if (p and p.fullmatch(a)) or a == e:
                            break
                    else:
                        explanation += "missing: {}\n".format(e)

            if len(expected_) < len(actual) and ignore_extra_lines is None:
                for a in actual:
                    for e in expected_:
                        p = re.compile(e) if type(e) == P else None
                        if (p and p.fullmatch(a)) or a == e:
                            break
                    else:
                        explanation += "extra: {}\n".format(a)

            if explanation:
                explanation += "\nexpected:\n"
                for x in expected_:
                    explanation += "  > {}\n".format(x)
                explanation += "\nactual:\n"
                for x in actual:
                    explanation += "  > {}\n".format(x)
                if line_no:
                    explanation += "section ends line number: {}\n".format(line_no)
                pytest.fail(''.join(explanation))
            else:
                inc_bookmark(len(actual))
        if within:
            cur_cli.looper.run(eventually(_, timeout=within))
        else:
            _()

    return _expect


@pytest.fixture(scope="module")
def steward(poolNodesCreated, looper, tdir, stewardWallet):
    return buildStewardClient(looper, tdir, stewardWallet)


@pytest.fixture(scope="module")
def faberAdded(poolNodesCreated,
             looper,
             aliceCLI,
             faberInviteLoaded,
             aliceConnected,
            steward, stewardWallet):
    li = getLinkInvitation("Faber", aliceCLI.activeWallet)
    createNym(looper, li.remoteIdentifier, steward, stewardWallet,
              role=SPONSOR)


@pytest.fixture(scope="module")
def faberIsRunningWithoutNymAdded(emptyLooper, tdirWithPoolTxns, faberWallet,
                                  faberAgent):
    faber, faberWallet = runningFaber(emptyLooper, tdirWithPoolTxns,
                                      faberWallet, faberAgent, None)
    return faber, faberWallet


@pytest.fixture(scope="module")
def faberIsRunning(emptyLooper, tdirWithPoolTxns, faberWallet,
                   faberAddedByPhil, faberAgent):
    faber, faberWallet = runningFaber(emptyLooper, tdirWithPoolTxns,
                                      faberWallet, faberAgent, faberAddedByPhil)
    return faber, faberWallet


@pytest.fixture(scope="module")
def acmeIsRunning(emptyLooper, tdirWithPoolTxns, acmeWallet,
                   acmeAddedByPhil, acmeAgent):
    acme, acmeWallet = runningAcme(emptyLooper, tdirWithPoolTxns,
                                   acmeWallet, acmeAgent, acmeAddedByPhil)

    return acme, acmeWallet


@pytest.fixture(scope="module")
def thriftIsRunning(emptyLooper, tdirWithPoolTxns, thriftWallet,
                    thriftAddedByPhil, thriftAgent):
    thrift, thriftWallet = runningThrift(emptyLooper, tdirWithPoolTxns,
                                         thriftWallet, thriftAgent,
                                         thriftAddedByPhil)

    return thrift, thriftWallet


@pytest.fixture(scope="module")
def schemaAdded():
    return ["credential definition is published"]


@pytest.fixture(scope="module")
def issuerKeyAdded():
    return ["issuer key is published"]


@pytest.fixture(scope='module')
def savedKeyringRestored():
    return ['Saved keyring {keyring-name} restored']


# TODO: Need to refactor following three fixture to reuse code
@pytest.yield_fixture(scope="module")
def cliForMultiNodePools(request, multiPoolNodesCreated, tdir,
                         tdirWithPoolTxns, tdirWithDomainTxns, tconf,
                         cliTempLogger):
    oldENVS = tconf.ENVS
    oldPoolTxnFile = tconf.poolTransactionsFile
    oldDomainTxnFile = tconf.domainTransactionsFile

    yield from getCliBuilder(tdir, tconf, tdirWithPoolTxns, tdirWithDomainTxns,
                             cliTempLogger, multiPoolNodesCreated)("susan")

    def reset():
        tconf.ENVS = oldENVS
        tconf.poolTransactionsFile = oldPoolTxnFile
        tconf.domainTransactionsFile = oldDomainTxnFile

    request.addfinalizer(reset)


@pytest.yield_fixture(scope="module")
def aliceMultiNodePools(request, multiPoolNodesCreated, tdir,
                        tdirWithPoolTxns, tdirWithDomainTxns, tconf,
                        cliTempLogger):
    oldENVS = tconf.ENVS
    oldPoolTxnFile = tconf.poolTransactionsFile
    oldDomainTxnFile = tconf.domainTransactionsFile

    yield from getCliBuilder(tdir, tconf, tdirWithPoolTxns, tdirWithDomainTxns,
                             cliTempLogger, multiPoolNodesCreated)("alice")

    def reset():
        tconf.ENVS = oldENVS
        tconf.poolTransactionsFile = oldPoolTxnFile
        tconf.domainTransactionsFile = oldDomainTxnFile

    request.addfinalizer(reset)


@pytest.yield_fixture(scope="module")
def earlMultiNodePools(request, multiPoolNodesCreated, tdir,
                       tdirWithPoolTxns, tdirWithDomainTxns, tconf,
                       cliTempLogger):
    oldENVS = tconf.ENVS
    oldPoolTxnFile = tconf.poolTransactionsFile
    oldDomainTxnFile = tconf.domainTransactionsFile

    yield from getCliBuilder(tdir, tconf, tdirWithPoolTxns, tdirWithDomainTxns,
                             cliTempLogger, multiPoolNodesCreated)("earl")

    def reset():
        tconf.ENVS = oldENVS
        tconf.poolTransactionsFile = oldPoolTxnFile
        tconf.domainTransactionsFile = oldDomainTxnFile

    request.addfinalizer(reset)


@pytest.yield_fixture(scope="module")
def trusteeCLI(CliBuilder):
    yield from CliBuilder("newTrustee")


@pytest.fixture(scope="module")
def trusteeMap(trusteeWallet):
    return {
        'trusteeSeed': bytes(trusteeWallet._signerById(
            trusteeWallet.defaultId).sk).decode(),
        'trusteeIdr': trusteeWallet.defaultId,
    }


@pytest.fixture(scope="module")
def trusteeCli(be, do, trusteeMap, poolNodesStarted,
               connectedToTest, nymAddedOut, trusteeCLI):
    be(trusteeCLI)
    do('new key with seed {trusteeSeed}', expect=[
        'Identifier for key is {trusteeIdr}',
        'Current identifier set to {trusteeIdr}'],
       mapper=trusteeMap)

    if not trusteeCLI._isConnectedToAnyEnv():
        do('connect test', within=3,
           expect=connectedToTest)

    return trusteeCLI


@pytest.fixture(scope="module")
def poolNodesStarted(be, do, poolCLI):
    be(poolCLI)

    connectedExpect=[
        'Alpha now connected to Beta',
        'Alpha now connected to Gamma',
        'Alpha now connected to Delta',
        'Beta now connected to Alpha',
        'Beta now connected to Gamma',
        'Beta now connected to Delta',
        'Gamma now connected to Alpha',
        'Gamma now connected to Beta',
        'Gamma now connected to Delta',
        'Delta now connected to Alpha',
        'Delta now connected to Beta',
        'Delta now connected to Gamma']

    primarySelectedExpect = [
        'Alpha:0 selected primary',
        'Alpha:1 selected primary',
        'Beta:0 selected primary',
        'Beta:1 selected primary',
        'Gamma:0 selected primary',
        'Gamma:1 selected primary',
        'Delta:0 selected primary',
        'Delta:1 selected primary',
        ]

    do('new node all', within=6, expect = connectedExpect)
    # do(None, within=4, expect=primarySelectedExpect)
    return poolCLI<|MERGE_RESOLUTION|>--- conflicted
+++ resolved
@@ -115,45 +115,12 @@
             'inviter-not-exists': "non-existing-inviter",
             "target": "FuN98eH2eZybECWkofW6A9BKJxxnTatBCopfUiNxo6ZB",
             "nonce": "b1134a647eb818069c089e7694f63e6d",
-<<<<<<< HEAD
             ENDPOINT: ha,
+            "invalidEndpointAttr": json.dumps({ENDPOINT: " 127.0.0.1:4578"}),
             "endpointAttr": json.dumps({ENDPOINT: {'ha': ha, PUBKEY: pubkey}}),
             "claims": "Transcript",
             "claim-to-show": "Transcript",
-            "claim-req-to-match": "Transcript",
-            }
-
-
-@pytest.fixture(scope="module")
-def bulldogMap(bulldogAgentPort):
-    ha = '127.0.0.1:{}'.format(bulldogAgentPort)
-    pubkey = '4PDgJmkpS1cD14uNPSYnbB6o9QxvNXWnGX5vdc2NzsGk'
-    return {'inviter': 'Bulldog',
-            'invite': 'sample/bulldog-invitation.sovrin',
-            'invite-insurance': "sample/bulldog-credit-invitation.sovrin",
-            'invite-not-exists': "sample/bulldog-credit-invitation.sovrin.not.exists",
-            'inviter-not-exists': "non-existing-inviter",
-            "target": "6do9CsML8QWFd125gNo958a35nSnjzdtJBsBRvgS9dfJ",
-            "nonce": "2e9882ea71976ddf9",
-            ENDPOINT: ha,
-            "endpointAttr": json.dumps({ENDPOINT: {'ha': ha, PUBKEY: pubkey}}),
-            "claims": "Banking-Relationship",
-            "claim-to-show": "Banking-Relationship",
-            "claim-req-to-match": "Banking-Relationship",
-            "claim-requests": "Banking-Relationship",
-            "claim-req-to-show": "Banking-Relationship",
-            "claim-ver-req-to-show": "0.8",
-            "rcvd-claim-banking-provider": "Bulldog",
-            "rcvd-claim-banking-name": "Banking-Relationship",
-            "rcvd-claim-banking-version": "0.8"
-=======
-            ENDPOINT: endpoint,
-            "invalidEndpointAttr": json.dumps({ENDPOINT: " 127.0.0.1:4578"}),
-            "endpointAttr": json.dumps({ENDPOINT: endpoint}),
-            "claims": "Transcript",
-            "claim-to-show": "Transcript",
             "proof-req-to-match": "Transcript",
->>>>>>> 01830197
             }
 
 
@@ -167,18 +134,11 @@
             'inviter-not-exists': "non-existing-inviter",
             "target": "7YD5NKn3P4wVJLesAmA1rr7sLPqW9mR1nhFdKD518k21",
             "nonce": "57fbf9dc8c8e6acde33de98c6d747b28c",
-<<<<<<< HEAD
             ENDPOINT: ha,
             "endpointAttr": json.dumps({ENDPOINT: {'ha': ha, PUBKEY: pubkey}}),
-            "claim-requests" : "Job-Application",
-            "claim-req-to-show": "Job-Application",
-=======
-            ENDPOINT: endpoint,
             "invalidEndpointAttr": json.dumps({ENDPOINT: "127.0.0.1 :4578"}),
-            "endpointAttr": json.dumps({ENDPOINT: endpoint}),
             "proof-requests": "Job-Application",
             "proof-request-to-show": "Job-Application",
->>>>>>> 01830197
             "claim-ver-req-to-show": "0.2",
             "proof-req-to-match": "Job-Application",
             "claims": "<claim-name>",
@@ -198,16 +158,10 @@
             'inviter-not-exists': "non-existing-inviter",
             "target": "9jegUr9vAMqoqQQUEAiCBYNQDnUbTktQY9nNspxfasZW",
             "nonce": "77fbf9dc8c8e6acde33de98c6d747b28c",
-<<<<<<< HEAD
             ENDPOINT: ha,
             "endpointAttr": json.dumps({ENDPOINT: {'ha': ha, PUBKEY: pubkey}}),
-            "claim-requests": "Loan-Application-Basic, Loan-Application-KYC",
-=======
-            ENDPOINT: endpoint,
             "invalidEndpointAttr": json.dumps({ENDPOINT: "127.0.0.1:4A78"}),
-            "endpointAttr": json.dumps({ENDPOINT: endpoint}),
             "proof-requests": "Loan-Application-Basic, Loan-Application-KYC",
->>>>>>> 01830197
             "claim-ver-req-to-show": "0.1"
             }
 
