import json
import os
import tempfile
import traceback

import itertools
from time import sleep
import re
from typing import List

import plenum
import pytest

from plenum.common.exceptions import BlowUp, ProdableAlreadyAdded, \
    PortNotAvailable
from plenum.common.log import getlogger
from plenum.common.raet import initLocalKeep
from plenum.common.eventually import eventually
from plenum.test.conftest import tconf, conf, tdirWithPoolTxns, poolTxnData, \
    dirName, tdirWithDomainTxns, poolTxnNodeNames
from plenum.test.helper import createTempDir, waitUntillPortIsAvailable
from sovrin_client.agent import agent
from sovrin_client.agent.agent import runAgent

from sovrin_client.cli.helper import USAGE_TEXT, NEXT_COMMANDS_TO_TRY_TEXT
<<<<<<< HEAD
from sovrin_client.test.agent.acme import createAcme
from sovrin_common.txn import SPONSOR, ENDPOINT
=======
from sovrin_common.txn import TRUST_ANCHOR, ENDPOINT
>>>>>>> 6569100f
from sovrin_node.test.conftest import domainTxnOrderedFields
from sovrin_client.test.helper import createNym, buildStewardClient

plenum.common.util.loggingConfigured = False

from plenum.common.looper import Looper
from plenum.test.cli.helper import newKeyPair, checkAllNodesStarted, \
    checkCmdValid, doByCtx

from sovrin_common.config_util import getConfig
from sovrin_client.test.cli.helper import ensureNodesCreated, getLinkInvitation, \
    getPoolTxnData, newCLI, getCliBuilder, P, prompt_is
from sovrin_client.test.agent.conftest import faberIsRunning as runningFaber, \
    emptyLooper, faberWallet, faberLinkAdded, acmeWallet, acmeLinkAdded, \
    acmeIsRunning as runningAcme, faberAgentPort, acmeAgentPort, faberAgent, \
    acmeAgent, thriftIsRunning as runningThrift, thriftAgentPort, thriftWallet,\
    thriftAgent, agentIpAddress

from plenum.test.conftest import nodeAndClientInfoFilePath

config = getConfig()


@pytest.yield_fixture(scope="session")
def cliTempLogger():
    file_name = "sovrin_cli_test.log"
    file_path = os.path.join(tempfile.tempdir, file_name)
    with open(file_path, 'w') as f:
        pass
    return file_path


@pytest.yield_fixture(scope="module")
def looper():
    with Looper(debug=False) as l:
        yield l


# TODO: Probably need to remove
@pytest.fixture("module")
def nodesCli(looper, tdir, nodeNames):
    cli = newCLI(looper, tdir)
    cli.enterCmd("new node all")
    checkAllNodesStarted(cli, *nodeNames)
    return cli


@pytest.fixture("module")
def cli(looper, tdir):
    return newCLI(looper, tdir)


@pytest.fixture(scope="module")
def newKeyPairCreated(cli):
    return newKeyPair(cli)


@pytest.fixture(scope="module")
def CliBuilder(tdir, tdirWithPoolTxns, tdirWithDomainTxns, tconf, cliTempLogger):
    return getCliBuilder(tdir, tconf, tdirWithPoolTxns, tdirWithDomainTxns,
                         logFileName=cliTempLogger)


@pytest.fixture(scope="module")
def aliceMap():
    return {
        'keyring-name': 'Alice',
    }


@pytest.fixture(scope="module")
def earlMap():
    return {
        'keyring-name': 'Earl',
    }


@pytest.fixture(scope="module")
def susanMap():
    return {
        'keyring-name': 'Susan',
    }


@pytest.fixture(scope="module")
def faberMap(agentIpAddress, faberAgentPort):
    endpoint = "{}:{}".format(agentIpAddress, faberAgentPort)
    return {'inviter': 'Faber College',
            'invite': "sample/faber-invitation.sovrin",
            'invite-not-exists': "sample/faber-invitation.sovrin.not.exists",
            'inviter-not-exists': "non-existing-inviter",
            "target": "FuN98eH2eZybECWkofW6A9BKJxxnTatBCopfUiNxo6ZB",
            "nonce": "b1134a647eb818069c089e7694f63e6d",
            ENDPOINT: endpoint,
            "endpointAttr": json.dumps({ENDPOINT: endpoint}),
            "claims": "Transcript",
            "claim-to-show": "Transcript",
            "proof-req-to-match": "Transcript",
            }


@pytest.fixture(scope="module")
def acmeMap(agentIpAddress, acmeAgentPort):
    endpoint = "{}:{}".format(agentIpAddress, acmeAgentPort)
    return {'inviter': 'Acme Corp',
            'invite': "sample/acme-job-application.sovrin",
            'invite-not-exists': "sample/acme-job-application.sovrin.not.exists",
            'inviter-not-exists': "non-existing-inviter",
            "target": "7YD5NKn3P4wVJLesAmA1rr7sLPqW9mR1nhFdKD518k21",
            "nonce": "57fbf9dc8c8e6acde33de98c6d747b28c",
            ENDPOINT: endpoint,
            "endpointAttr": json.dumps({ENDPOINT: endpoint}),
            "proof-requests": "Job-Application",
            "proof-request-to-show": "Job-Application",
            "claim-ver-req-to-show": "0.2",
            "proof-req-to-match": "Job-Application",
            "claims": "<claim-name>",
            "rcvd-claim-transcript-provider": "Faber College",
            "rcvd-claim-transcript-name": "Transcript",
            "rcvd-claim-transcript-version": "1.2"
            }


@pytest.fixture(scope="module")
def thriftMap(agentIpAddress, thriftAgentPort):
    endpoint = "{}:{}".format(agentIpAddress, thriftAgentPort)
    return {'inviter': 'Thrift Bank',
            'invite': "sample/thrift-loan-application.sovrin",
            'invite-not-exists': "sample/thrift-loan-application.sovrin.not.exists",
            'inviter-not-exists': "non-existing-inviter",
            "target": "9jegUr9vAMqoqQQUEAiCBYNQDnUbTktQY9nNspxfasZW",
            "nonce": "77fbf9dc8c8e6acde33de98c6d747b28c",
            ENDPOINT: endpoint,
            "endpointAttr": json.dumps({ENDPOINT: endpoint}),
            "proof-requests": "Loan-Application-Basic, Loan-Application-KYC",
            "claim-ver-req-to-show": "0.1"
            }


@pytest.fixture(scope="module")
def loadInviteOut(nextCommandsToTryUsageLine):
    return ["1 link invitation found for {inviter}.",
            "Creating Link for {inviter}.",
            ''] + \
           nextCommandsToTryUsageLine + \
           ['    show link "{inviter}"',
            '    accept invitation from "{inviter}"',
            '',
            '']


@pytest.fixture(scope="module")
def fileNotExists():
    return ["Given file does not exist"]


@pytest.fixture(scope="module")
def connectedToTest():
    return ["Connected to test"]


@pytest.fixture(scope="module")
def canNotSyncMsg():
    return ["Cannot sync because not connected"]


@pytest.fixture(scope="module")
def syncWhenNotConnected(canNotSyncMsg, connectUsage):
    return canNotSyncMsg + connectUsage


@pytest.fixture(scope="module")
def canNotAcceptMsg():
    return ["Cannot accept because not connected"]


@pytest.fixture(scope="module")
def acceptWhenNotConnected(canNotAcceptMsg, connectUsage):
    return canNotAcceptMsg + connectUsage


@pytest.fixture(scope="module")
def acceptUnSyncedWithoutEndpointWhenConnected(
        commonAcceptInvitationMsgs, syncedInviteAcceptedOutWithoutClaims):
    return commonAcceptInvitationMsgs + \
        syncedInviteAcceptedOutWithoutClaims


@pytest.fixture(scope="module")
def commonAcceptInvitationMsgs():
    return ["Invitation not yet verified",
            "Link not yet synchronized.",
            ]


@pytest.fixture(scope="module")
def acceptUnSyncedWhenNotConnected(commonAcceptInvitationMsgs,
                                   canNotSyncMsg, connectUsage):
    return commonAcceptInvitationMsgs + \
            ["Invitation acceptance aborted."] + \
            canNotSyncMsg + connectUsage


@pytest.fixture(scope="module")
def usageLine():
    return [USAGE_TEXT]


@pytest.fixture(scope="module")
def nextCommandsToTryUsageLine():
    return [NEXT_COMMANDS_TO_TRY_TEXT]


@pytest.fixture(scope="module")
def connectUsage(usageLine):
    return usageLine + ["    connect <test|live>"]


@pytest.fixture(scope="module")
def notConnectedStatus(connectUsage):
    return ['Not connected to Sovrin network. Please connect first.', ''] +\
            connectUsage +\
            ['', '']


@pytest.fixture(scope="module")
def newKeyringOut():
    return ["New keyring {keyring-name} created",
            'Active keyring set to "{keyring-name}"'
            ]


@pytest.fixture(scope="module")
def linkAlreadyExists():
    return ["Link already exists"]


@pytest.fixture(scope="module")
def jobApplicationProofRequestMap():
    return {
        'proof-request-version': '0.2',
        'proof-request-attr-first_name': 'first_name',
        'proof-request-attr-last_name': 'last_name',
        'proof-request-attr-phone_number': 'phone_number',
        'proof-request-attr-degree': 'degree',
        'proof-request-attr-status': 'status',
        'proof-request-attr-ssn': 'ssn'
    }


@pytest.fixture(scope="module")
def unsyncedInviteAcceptedWhenNotConnected(availableClaims):
    return [
        "Response from {inviter}",
        "Trust established.",
        "Identifier created in Sovrin."
    ] + availableClaims + [
        "Cannot check if identifier is written to Sovrin."
    ]


@pytest.fixture(scope="module")
def syncedInviteAcceptedOutWithoutClaims():
    return [
        "Signature accepted.",
        "Trust established.",
        "Identifier created in Sovrin.",
        "Synchronizing...",
        "Confirmed identifier written to Sovrin."
    ]


@pytest.fixture(scope="module")
def availableClaims():
    return ["Available Claim(s): {claims}"]


@pytest.fixture(scope="module")
def syncedInviteAcceptedWithClaimsOut(
        syncedInviteAcceptedOutWithoutClaims, availableClaims):
    return syncedInviteAcceptedOutWithoutClaims + availableClaims


@pytest.fixture(scope="module")
def unsycedAcceptedInviteWithoutClaimOut(syncedInviteAcceptedOutWithoutClaims):
    return [
        "Invitation not yet verified",
        "Attempting to sync...",
        "Synchronizing...",
    ] + syncedInviteAcceptedOutWithoutClaims + \
           ["Confirmed identifier written to Sovrin."]


@pytest.fixture(scope="module")
def unsycedAlreadyAcceptedInviteAcceptedOut():
    return [
        "Invitation not yet verified",
        "Attempting to sync...",
        "Synchronizing..."
    ]


@pytest.fixture(scope="module")
def showTranscriptProofOut():
    return [
        "Claim ({rcvd-claim-transcript-name} "
        "v{rcvd-claim-transcript-version} "
        "from {rcvd-claim-transcript-provider})",
        "student_name: {attr-student_name}",
        "ssn: {attr-ssn}",
        "degree: {attr-degree}",
        "year: {attr-year}",
        "status: {attr-status}",
    ]


@pytest.fixture(scope="module")
def showJobAppProofRequestOut(showTranscriptProofOut):
    return [
        'Found proof request "{proof-req-to-match}" in link "{inviter}"',
        "Name: {proof-request-to-show}",
        "Version: {proof-request-version}",
        "Status: Requested",
        "Attributes:",
        "{proof-request-attr-first_name}: {set-attr-first_name}",
        "{proof-request-attr-last_name}: {set-attr-last_name}",
        "{proof-request-attr-phone_number}: {set-attr-phone_number}",
        "{proof-request-attr-degree}: {attr-degree}",
        "{proof-request-attr-status}: {attr-status}",
        "{proof-request-attr-ssn}: {attr-ssn}"
    ] + showTranscriptProofOut


@pytest.fixture(scope="module")
def showBankingProofOut():
    return [
        "Claim ({rcvd-claim-banking-name} "
        "v{rcvd-claim-banking-version} "
        "from {rcvd-claim-banking-provider})",
        "title: {attr-title}",
        "first_name: {attr-first_name}",
        "last_name: {attr-last_name}",
        "address_1: {attr-address_1}",
        "address_2: {attr-address_2}",
        "address_3: {attr-address_3}",
        "postcode_zip: {attr-postcode_zip}",
        "date_of_birth: {attr-date_of_birth}",
        "account_type: {attr-account_type}",
        "year_opened: {attr-year_opened}",
        "account_status: {attr-account_status}"
    ]


@pytest.fixture(scope="module")
def proofRequestNotExists():
    return ["No matching Proof Requests found in current keyring"]


@pytest.fixture(scope="module")
def linkNotExists():
    return ["No matching link invitations found in current keyring"]


@pytest.fixture(scope="module")
def faberInviteLoaded(aliceCLI, be, do, faberMap, loadInviteOut):
    be(aliceCLI)
    do("load {invite}", expect=loadInviteOut, mapper=faberMap)


@pytest.fixture(scope="module")
def acmeInviteLoaded(aliceCLI, be, do, acmeMap, loadInviteOut):
    be(aliceCLI)
    do("load {invite}", expect=loadInviteOut, mapper=acmeMap)


@pytest.fixture(scope="module")
def attrAddedOut():
    return ["Attribute added for nym {target}"]


@pytest.fixture(scope="module")
def nymAddedOut():
    return ["Nym {target} added"]


@pytest.fixture(scope="module")
def unSyncedEndpointOut():
    return ["Target endpoint: <unknown, waiting for sync>"]


@pytest.fixture(scope="module")
def showLinkOutWithoutEndpoint(showLinkOut, unSyncedEndpointOut):
    return showLinkOut + unSyncedEndpointOut


@pytest.fixture(scope="module")
def endpointReceived():
    return ["Endpoint received:"]


@pytest.fixture(scope="module")
def endpointNotAvailable():
    return ["Endpoint not available"]


@pytest.fixture(scope="module")
def syncLinkOutEndsWith():
    return ["Link {inviter} synced"]


@pytest.fixture(scope="module")
def syncLinkOutStartsWith():
    return ["Synchronizing..."]


@pytest.fixture(scope="module")
def syncLinkOutWithEndpoint(syncLinkOutStartsWith,
                            syncLinkOutEndsWith):
    return syncLinkOutStartsWith + syncLinkOutEndsWith


@pytest.fixture(scope="module")
def syncLinkOutWithoutEndpoint(syncLinkOutStartsWith):
    return syncLinkOutStartsWith


@pytest.fixture(scope="module")
def showSyncedLinkWithEndpointOut(acceptedLinkHeading, showLinkOut):
    return acceptedLinkHeading + showLinkOut + \
        ["Last synced: "]


@pytest.fixture(scope="module")
def showSyncedLinkWithoutEndpointOut(showLinkOut):
    return showLinkOut


@pytest.fixture(scope="module")
def linkNotYetSynced():
    return ["    Last synced: <this link has not yet been synchronized>"]


@pytest.fixture(scope="module")
def acceptedLinkHeading():
    return ["Link"]


@pytest.fixture(scope="module")
def unAcceptedLinkHeading():
    return ["Link (not yet accepted)"]


@pytest.fixture(scope="module")
def showUnSyncedLinkOut(unAcceptedLinkHeading, showLinkOut):
    return unAcceptedLinkHeading + showLinkOut


@pytest.fixture(scope="module")
def showClaimNotFoundOut():
    return ["No matching Claims found in any links in current keyring"]


@pytest.fixture(scope="module")
def transcriptClaimAttrValueMap():
    return {
        "attr-student_name": "Alice Garcia",
        "attr-ssn": "123-45-6789",
        "attr-degree": "Bachelor of Science, Marketing",
        "attr-year": "2015",
        "attr-status": "graduated"
    }


@pytest.fixture(scope="module")
def transcriptClaimValueMap(transcriptClaimAttrValueMap):
    basic = {
        'inviter': 'Faber College',
        'name': 'Transcript',
        "version": "1.2",
        'status': "available (not yet issued)"
    }
    basic.update(transcriptClaimAttrValueMap)
    return basic

@pytest.fixture(scope="module")
def bankingRelationshipClaimAttrValueMap():
    return {
        "attr-title": "Mrs.",
        "attr-first_name": "Alicia",
        "attr-last_name": "Garcia",
        "attr-address_1": "H-301",
        "attr-address_2": "Street 1",
        "attr-address_3": "UK",
        "attr-postcode_zip": "G61 3NR",
        "attr-date_of_birth": "December 28, 1990",
        "attr-account_type": "savings",
        "attr-year_opened": "2000",
        "attr-account_status": "active"
    }


@pytest.fixture(scope="module")
def transcriptClaimMap():
    return {
        'inviter': 'Faber College',
        'name': 'Transcript',
        'status': "available (not yet issued)",
        "version": "1.2",
        "attr-student_name": "string",
        "attr-ssn": "string",
        "attr-degree": "string",
        "attr-year": "string",
        "attr-status": "string"
    }


@pytest.fixture(scope="module")
def jobCertClaimAttrValueMap():
    return {
        "attr-first_name": "Alice",
        "attr-last_name": "Garcia",
        "attr-employee_status": "Permanent",
        "attr-experience": "3 years",
        "attr-salary_bracket": "between $50,000 to $100,000"
    }


@pytest.fixture(scope="module")
def jobCertificateClaimValueMap(jobCertClaimAttrValueMap):
    basic = {
        'inviter': 'Acme Corp',
        'name': 'Job-Certificate',
        'status': "available (not yet issued)",
        "version": "0.2"
    }
    basic.update(jobCertClaimAttrValueMap)
    return basic


@pytest.fixture(scope="module")
def jobCertificateClaimMap():
    return {
        'inviter': 'Acme Corp',
        'name': 'Job-Certificate',
        'status': "available (not yet issued)",
        "version": "0.2",
        "attr-first_name": "string",
        "attr-last_name": "string",
        "attr-employee_status": "string",
        "attr-experience": "string",
        "attr-salary_bracket": "string"
    }


@pytest.fixture(scope="module")
def reqClaimOut():
    return ["Found claim {name} in link {inviter}",
            "Requesting claim {name} from {inviter}..."]


# TODO Change name
@pytest.fixture(scope="module")
def reqClaimOut1():
    return ["Found claim {name} in link {inviter}",
            "Requesting claim {name} from {inviter}...",
            "Signature accepted.",
            'Received claim "{name}".']


@pytest.fixture(scope="module")
def rcvdTranscriptClaimOut():
    return ["Found claim {name} in link {inviter}",
            "Name: {name}",
            "Status: ",
            "Version: {version}",
            "Attributes:",
            "student_name: {attr-student_name}",
            "ssn: {attr-ssn}",
            "degree: {attr-degree}",
            "year: {attr-year}",
            "status: {attr-status}"
    ]


@pytest.fixture(scope="module")
def rcvdBankingRelationshipClaimOut():
    return ["Found claim {name} in link {inviter}",
            "Name: {name}",
            "Status: ",
            "Version: {version}",
            "Attributes:",
            "title: {attr-title}",
            "first_name: {attr-first_name}",
            "last_name: {attr-last_name}",
            "address_1: {attr-address_1}",
            "address_2: {attr-address_2}",
            "address_3: {attr-address_3}",
            "postcode_zip: {attr-postcode_zip}",
            "date_of_birth: {attr-date_of_birth}",
            "year_opened: {attr-year_opened}",
            "account_status: {attr-account_status}"
            ]


@pytest.fixture(scope="module")
def rcvdJobCertClaimOut():
    return ["Found claim {name} in link {inviter}",
            "Name: {name}",
            "Status: ",
            "Version: {version}",
            "Attributes:",
            "first_name: {attr-first_name}",
            "last_name: {attr-last_name}",
            "employee_status: {attr-employee_status}",
            "experience: {attr-experience}",
            "salary_bracket: {attr-salary_bracket}"
    ]


@pytest.fixture(scope="module")
def showTranscriptClaimOut(nextCommandsToTryUsageLine):
    return ["Found claim {name} in link {inviter}",
            "Name: {name}",
            "Status: {status}",
            "Version: {version}",
            "Attributes:",
            "student_name",
            "ssn",
            "degree",
            "year",
            "status"
            ] + nextCommandsToTryUsageLine + \
           ['request claim "{name}"']


@pytest.fixture(scope="module")
def showJobCertClaimOut(nextCommandsToTryUsageLine):
    return ["Found claim {name} in link {inviter}",
            "Name: {name}",
            "Status: {status}",
            "Version: {version}",
            "Attributes:",
            "first_name",
            "last_name",
            "employee_status",
            "experience",
            "salary_bracket"
            ] + nextCommandsToTryUsageLine + \
           ['request claim "{name}"']


@pytest.fixture(scope="module")
def showBankingRelationshipClaimOut(nextCommandsToTryUsageLine):
    return ["Found claim {name} in link {inviter}",
            "Name: {name}",
            "Status: {status}",
            "Version: {version}",
            "Attributes:",
            "title",
            "first_name",
            "last_name",
            "address_1",
            "address_2",
            "address_3",
            "postcode_zip",
            "date_of_birth",
            "account_type",
            "year_opened",
            "account_status"
            ] + nextCommandsToTryUsageLine + \
           ['request claim "{name}"']


@pytest.fixture(scope="module")
def showLinkWithProofRequestsOut():
    return ["Proof Request(s): {proof-requests}"]


@pytest.fixture(scope="module")
def showLinkWithAvailableClaimsOut():
    return ["Available Claim(s): {claims}"]


@pytest.fixture(scope="module")
def showAcceptedLinkWithClaimReqsOut(showAcceptedLinkOut,
                                     showLinkWithProofRequestsOut,
                                     showLinkWithAvailableClaimsOut,
                                     showLinkSuggestion):
    return showAcceptedLinkOut + showLinkWithProofRequestsOut + \
           showLinkWithAvailableClaimsOut + \
           showLinkSuggestion


@pytest.fixture(scope="module")
def showAcceptedLinkWithoutAvailableClaimsOut(showAcceptedLinkOut,
                                        showLinkWithProofRequestsOut):
    return showAcceptedLinkOut + showLinkWithProofRequestsOut


@pytest.fixture(scope="module")
def showAcceptedLinkWithAvailableClaimsOut(showAcceptedLinkOut,
                                           showLinkWithProofRequestsOut,
                                           showLinkWithAvailableClaimsOut):
    return showAcceptedLinkOut + showLinkWithProofRequestsOut + \
           showLinkWithAvailableClaimsOut


@pytest.fixture(scope="module")
def showLinkSuggestion(nextCommandsToTryUsageLine):
    return nextCommandsToTryUsageLine + \
    ['show claim "{claims}"',
     'request claim "{claims}"']


@pytest.fixture(scope="module")
def showAcceptedLinkOut():
    return [
            "Link",
            "Name: {inviter}",
            "Target: {target}",
            "Target Verification key: <same as target>",
            "Trust anchor: {inviter} (confirmed)",
            "Invitation nonce: {nonce}",
            "Invitation status: Accepted"]


@pytest.fixture(scope="module")
def showLinkOut(nextCommandsToTryUsageLine, linkNotYetSynced):
    return [
            "    Name: {inviter}",
            "    Identifier: not yet assigned",
            "    Trust anchor: {inviter} (not yet written to Sovrin)",
            "    Verification key: <same as local identifier>",
            "    Signing key: <hidden>",
            "    Target: {target}",
            "    Target Verification key: <unknown, waiting for sync>",
            "    Target endpoint: {endpoint}",
            "    Invitation nonce: {nonce}",
            "    Invitation status: not verified, target verkey unknown",
            "    Last synced: {last_synced}"] + \
           [""] + \
           nextCommandsToTryUsageLine + \
           ['    sync "{inviter}"',
            '    accept invitation from "{inviter}"',
            '',
            '']


@pytest.fixture(scope="module")
def showAcceptedSyncedLinkOut(nextCommandsToTryUsageLine):
    return [
            "Link",
            "Name: {inviter}",
            "Trust anchor: {inviter} (confirmed)",
            "Verification key: <same as local identifier>",
            "Signing key: <hidden>",
            "Target: {target}",
            "Target Verification key: <same as target>",
            "Invitation nonce: {nonce}",
            "Invitation status: Accepted",
            "Proof Request(s): {proof-requests}",
            "Available Claim(s): {claims}"] + \
           nextCommandsToTryUsageLine + \
           ['show claim "{claim-to-show}"',
            'send proof "{proof-requests}"']


@pytest.yield_fixture(scope="module")
def poolCLI_baby(CliBuilder):
    yield from CliBuilder("pool")


@pytest.yield_fixture(scope="module")
def aliceCLI(CliBuilder):
    yield from CliBuilder("alice")


@pytest.yield_fixture(scope="module")
def earlCLI(CliBuilder):
    yield from CliBuilder("earl")


@pytest.yield_fixture(scope="module")
def susanCLI(CliBuilder):
    yield from CliBuilder("susan")


@pytest.yield_fixture(scope="module")
def philCLI(CliBuilder):
    yield from CliBuilder("phil")


@pytest.fixture(scope="module")
def poolCLI(poolCLI_baby, poolTxnData, poolTxnNodeNames):
    seeds = poolTxnData["seeds"]
    for nName in poolTxnNodeNames:
        initLocalKeep(nName,
                      poolCLI_baby.basedirpath,
                      seeds[nName],
                      override=True)
    return poolCLI_baby


@pytest.fixture(scope="module")
def poolNodesCreated(poolCLI, poolTxnNodeNames):
    ensureNodesCreated(poolCLI, poolTxnNodeNames)
    return poolCLI


class TestMultiNode:
    def __init__(self, name, poolTxnNodeNames, tdir, tconf,
                 poolTxnData, tdirWithPoolTxns, tdirWithDomainTxns, poolCli):
        self.name = name
        self.poolTxnNodeNames = poolTxnNodeNames
        self.tdir = tdir
        self.tconf = tconf
        self.poolTxnData = poolTxnData
        self.tdirWithPoolTxns = tdirWithPoolTxns
        self.tdirWithDomainTxns = tdirWithDomainTxns
        self.poolCli = poolCli


@pytest.yield_fixture(scope="module")
def multiPoolNodesCreated(request, tconf, looper, tdir, nodeAndClientInfoFilePath,
                          cliTempLogger, namesOfPools=("pool1", "pool2")):
    oldENVS = tconf.ENVS
    oldPoolTxnFile = tconf.poolTransactionsFile
    oldDomainTxnFile = tconf.domainTransactionsFile

    multiNodes=[]
    for poolName in namesOfPools:
        newPoolTxnNodeNames = [poolName + n for n
                               in ("Alpha", "Beta", "Gamma", "Delta")]
        newTdir = os.path.join(tdir, poolName + "basedir")
        newPoolTxnData = getPoolTxnData(
            nodeAndClientInfoFilePath, poolName, newPoolTxnNodeNames)
        newTdirWithPoolTxns = tdirWithPoolTxns(newPoolTxnData, newTdir, tconf)
        newTdirWithDomainTxns = tdirWithDomainTxns(
            newPoolTxnData, newTdir, tconf, domainTxnOrderedFields())
        testPoolNode = TestMultiNode(
            poolName, newPoolTxnNodeNames, newTdir, tconf,
            newPoolTxnData, newTdirWithPoolTxns, newTdirWithDomainTxns, None)

        poolCLIBabyGen = CliBuilder(newTdir, newTdirWithPoolTxns,
                                    newTdirWithDomainTxns, tconf,
                                    cliTempLogger)
        poolCLIBaby = next(poolCLIBabyGen(poolName, looper))
        poolCli = poolCLI(poolCLIBaby, newPoolTxnData, newPoolTxnNodeNames)
        testPoolNode.poolCli = poolCli
        multiNodes.append(testPoolNode)
        ensureNodesCreated(poolCli, newPoolTxnNodeNames)

    def reset():
        tconf.ENVS = oldENVS
        tconf.poolTransactionsFile = oldPoolTxnFile
        tconf.domainTransactionsFile = oldDomainTxnFile

    request.addfinalizer(reset)
    return multiNodes


@pytest.fixture("module")
def ctx():
    """
    Provides a simple container for test context. Assists with 'be' and 'do'.
    """
    return {}


@pytest.fixture("module")
def be(ctx):
    """
    Fixture that is a 'be' function that closes over the test context.
    'be' allows to change the current cli in the context.
    """
    def _(cli):
        ctx['current_cli'] = cli
    return _


@pytest.fixture("module")
def do(ctx):
    """
    Fixture that is a 'do' function that closes over the test context
    'do' allows to call the do method of the current cli from the context.
    """
    return doByCtx(ctx)


@pytest.fixture(scope="module")
def dump(ctx):

    def _dump():
        logger = getlogger()

        cli = ctx['current_cli']
        nocli = {"cli": False}
        wrts = ''.join(cli.cli.output.writes)
        logger.info('=========================================', extra=nocli)
        logger.info('|             OUTPUT DUMP               |', extra=nocli)
        logger.info('-----------------------------------------', extra=nocli)
        for w in wrts.splitlines():
            logger.info('> ' + w, extra=nocli)
        logger.info('=========================================', extra=nocli)
    return _dump


@pytest.fixture(scope="module")
def bookmark(ctx):
    BM = '~bookmarks~'
    if BM not in ctx:
        ctx[BM] = {}
    return ctx[BM]


@pytest.fixture(scope="module")
def current_cli(ctx):
    def _():
        return ctx['current_cli']
    return _


@pytest.fixture(scope="module")
def get_bookmark(bookmark, current_cli):
    def _():
        return bookmark.get(current_cli(), 0)
    return _


@pytest.fixture(scope="module")
def set_bookmark(bookmark, current_cli):
    def _(val):
        bookmark[current_cli()] = val
    return _


@pytest.fixture(scope="module")
def inc_bookmark(get_bookmark, set_bookmark):
    def _(inc):
        val = get_bookmark()
        set_bookmark(val + inc)
    return _


@pytest.fixture(scope="module")
def expect(current_cli, get_bookmark, inc_bookmark):

    def _expect(expected, mapper=None, line_no=None, within=None, ignore_extra_lines=None):
        cur_cli = current_cli()

        def _():
            expected_ = expected if not mapper \
                else [s.format(**mapper) for s in expected]
            assert isinstance(expected_, List)
            bm = get_bookmark()
            actual = ''.join(cur_cli.cli.output.writes).splitlines()[bm:]
            assert isinstance(actual, List)
            explanation = ''
            expected_index = 0
            for i in range(min(len(expected_), len(actual))):
                e = expected_[expected_index]
                assert isinstance(e, str)
                a = actual[i]
                assert isinstance(a, str)
                is_p = type(e) == P
                if (not is_p and a != e) or (is_p and not e.match(a)):
                    if ignore_extra_lines:
                        continue
                    explanation += "line {} doesn't match\n"\
                                   "  expected: {}\n"\
                                   "    actual: {}\n".format(i, e, a)
                expected_index += 1

            if len(expected_) > len(actual):
                for e in expected_:
                    try:
                        p = re.compile(e) if type(e) == P else None
                    except Exception as err:
                        explanation += "ERROR COMPILING REGEX for {}: {}\n".\
                            format(e, err)
                    for a in actual:
                        if (p and p.fullmatch(a)) or a == e:
                            break
                    else:
                        explanation += "missing: {}\n".format(e)

            if len(expected_) < len(actual) and ignore_extra_lines is None:
                for a in actual:
                    for e in expected_:
                        p = re.compile(e) if type(e) == P else None
                        if (p and p.fullmatch(a)) or a == e:
                            break
                    else:
                        explanation += "extra: {}\n".format(a)

            if explanation:
                explanation += "\nexpected:\n"
                for x in expected_:
                    explanation += "  > {}\n".format(x)
                explanation += "\nactual:\n"
                for x in actual:
                    explanation += "  > {}\n".format(x)
                if line_no:
                    explanation += "section ends line number: {}\n".format(line_no)
                pytest.fail(''.join(explanation))
            else:
                inc_bookmark(len(actual))
        if within:
            cur_cli.looper.run(eventually(_, timeout=within))
        else:
            _()

    return _expect


@pytest.fixture(scope="module")
def steward(poolNodesCreated, looper, tdir, stewardWallet):
    return buildStewardClient(looper, tdir, stewardWallet)


@pytest.fixture(scope="module")
def faberAdded(poolNodesCreated,
             looper,
             aliceCLI,
             faberInviteLoaded,
             aliceConnected,
            steward, stewardWallet):
    li = getLinkInvitation("Faber", aliceCLI.activeWallet)
    createNym(looper, li.remoteIdentifier, steward, stewardWallet,
              role=TRUST_ANCHOR)


@pytest.fixture(scope="module")
def faberIsRunning(emptyLooper, tdirWithPoolTxns, faberWallet,
                   faberAddedByPhil, faberAgent):
    faber, faberWallet = runningFaber(emptyLooper, tdirWithPoolTxns,
                                      faberWallet, faberAgent, faberAddedByPhil)
    return faber, faberWallet


@pytest.fixture(scope="module")
def acmeIsRunning(emptyLooper, tdirWithPoolTxns, acmeWallet,
                   acmeAddedByPhil, acmeAgent):
    acme, acmeWallet = runningAcme(emptyLooper, tdirWithPoolTxns,
                                   acmeWallet, acmeAgent, acmeAddedByPhil)

    return acme, acmeWallet


@pytest.fixture(scope="module")
def thriftIsRunning(emptyLooper, tdirWithPoolTxns, thriftWallet,
                    thriftAddedByPhil, thriftAgent):
    thrift, thriftWallet = runningThrift(emptyLooper, tdirWithPoolTxns,
                                         thriftWallet, thriftAgent,
                                         thriftAddedByPhil)

    return thrift, thriftWallet


@pytest.fixture(scope="module")
def schemaAdded():
    return ["credential definition is published"]


@pytest.fixture(scope="module")
def issuerKeyAdded():
    return ["issuer key is published"]


@pytest.fixture(scope='module')
def savedKeyringRestored():
    return ['Saved keyring {keyring-name} restored']


# TODO: Need to refactor following three fixture to reuse code
@pytest.yield_fixture(scope="module")
def cliForMultiNodePools(request, multiPoolNodesCreated, tdir,
                         tdirWithPoolTxns, tdirWithDomainTxns, tconf,
                         cliTempLogger):
    oldENVS = tconf.ENVS
    oldPoolTxnFile = tconf.poolTransactionsFile
    oldDomainTxnFile = tconf.domainTransactionsFile

    yield from getCliBuilder(tdir, tconf, tdirWithPoolTxns, tdirWithDomainTxns,
                             cliTempLogger, multiPoolNodesCreated)("susan")

    def reset():
        tconf.ENVS = oldENVS
        tconf.poolTransactionsFile = oldPoolTxnFile
        tconf.domainTransactionsFile = oldDomainTxnFile

    request.addfinalizer(reset)


@pytest.yield_fixture(scope="module")
def aliceMultiNodePools(request, multiPoolNodesCreated, tdir,
                        tdirWithPoolTxns, tdirWithDomainTxns, tconf,
                        cliTempLogger):
    oldENVS = tconf.ENVS
    oldPoolTxnFile = tconf.poolTransactionsFile
    oldDomainTxnFile = tconf.domainTransactionsFile

    yield from getCliBuilder(tdir, tconf, tdirWithPoolTxns, tdirWithDomainTxns,
                             cliTempLogger, multiPoolNodesCreated)("alice")

    def reset():
        tconf.ENVS = oldENVS
        tconf.poolTransactionsFile = oldPoolTxnFile
        tconf.domainTransactionsFile = oldDomainTxnFile

    request.addfinalizer(reset)


@pytest.yield_fixture(scope="module")
def earlMultiNodePools(request, multiPoolNodesCreated, tdir,
                       tdirWithPoolTxns, tdirWithDomainTxns, tconf,
                       cliTempLogger):
    oldENVS = tconf.ENVS
    oldPoolTxnFile = tconf.poolTransactionsFile
    oldDomainTxnFile = tconf.domainTransactionsFile

    yield from getCliBuilder(tdir, tconf, tdirWithPoolTxns, tdirWithDomainTxns,
                             cliTempLogger, multiPoolNodesCreated)("earl")

    def reset():
        tconf.ENVS = oldENVS
        tconf.poolTransactionsFile = oldPoolTxnFile
        tconf.domainTransactionsFile = oldDomainTxnFile

    request.addfinalizer(reset)


@pytest.yield_fixture(scope="module")
def trusteeCLI(CliBuilder):
    yield from CliBuilder("newTrustee")


@pytest.fixture(scope="module")
def trusteeMap(trusteeWallet):
    return {
        'trusteeSeed': bytes(trusteeWallet._signerById(
            trusteeWallet.defaultId).sk).decode(),
        'trusteeIdr': trusteeWallet.defaultId,
    }


@pytest.fixture(scope="module")
def trusteeCli(be, do, trusteeMap, poolNodesStarted,
               connectedToTest, nymAddedOut, trusteeCLI):
    be(trusteeCLI)
    do('new key with seed {trusteeSeed}', expect=[
        'Identifier for key is {trusteeIdr}',
        'Current identifier set to {trusteeIdr}'],
       mapper=trusteeMap)

    if not trusteeCLI._isConnectedToAnyEnv():
        do('connect test', within=3,
           expect=connectedToTest)

    return trusteeCLI


@pytest.fixture(scope="module")
def poolNodesStarted(be, do, poolCLI):
    be(poolCLI)

    connectedExpect=[
        'Alpha now connected to Beta',
        'Alpha now connected to Gamma',
        'Alpha now connected to Delta',
        'Beta now connected to Alpha',
        'Beta now connected to Gamma',
        'Beta now connected to Delta',
        'Gamma now connected to Alpha',
        'Gamma now connected to Beta',
        'Gamma now connected to Delta',
        'Delta now connected to Alpha',
        'Delta now connected to Beta',
        'Delta now connected to Gamma']

    primarySelectedExpect = [
        'Alpha:0 selected primary',
        'Alpha:1 selected primary',
        'Beta:0 selected primary',
        'Beta:1 selected primary',
        'Gamma:0 selected primary',
        'Gamma:1 selected primary',
        'Delta:0 selected primary',
        'Delta:1 selected primary',
        ]

    do('new node all', within=6, expect = connectedExpect)
    # do(None, within=4, expect=primarySelectedExpect)
    return poolCLI



@pytest.fixture(scope="module")
def philCli(be, do, philCLI):
    be(philCLI)
    do('prompt Phil', expect=prompt_is('Phil'))

    do('new keyring Phil', expect=['New keyring Phil created',
                                   'Active keyring set to "Phil"'])

    mapper = {
        'seed': '11111111111111111111111111111111',
        'idr': '5rArie7XKukPCaEwq5XGQJnM9Fc5aZE3M9HAPVfMU2xC'}
    do('new key with seed {seed}', expect=['Key created in keyring Phil',
                                           'Identifier for key is {idr}',
                                           'Current identifier set to {idr}'],
       mapper=mapper)

    return philCLI


@pytest.fixture(scope="module")
def faberAddedByPhil(be, do, poolNodesStarted, philCli, connectedToTest,
                     nymAddedOut, faberMap):
    be(philCli)
    if not philCli._isConnectedToAnyEnv():
        do('connect test', within=3,
           expect=connectedToTest)

    do('send NYM dest={target} role=SPONSOR',
       within=3,
       expect=nymAddedOut, mapper=faberMap)
    return philCli


@pytest.fixture(scope="module")
def acmeAddedByPhil(be, do, poolNodesStarted, philCli, connectedToTest,
                    nymAddedOut, acmeMap):
    be(philCli)
    if not philCli._isConnectedToAnyEnv():
        do('connect test', within=3,
           expect=connectedToTest)

    do('send NYM dest={target} role=SPONSOR',
       within=3,
       expect=nymAddedOut, mapper=acmeMap)
    return philCli


@pytest.fixture(scope="module")
def thriftAddedByPhil(be, do, poolNodesStarted, philCli, connectedToTest,
                      nymAddedOut, thriftMap):
    be(philCli)
    if not philCli._isConnectedToAnyEnv():
        do('connect test', within=3,
           expect=connectedToTest)

    do('send NYM dest={target} role=SPONSOR',
       within=3,
       expect=nymAddedOut, mapper=thriftMap)
    return philCli


# @pytest.fixture(scope="module")
# def faberRestartedOnSamePort(poolNodesStarted, emptyLooper,
#                                    tdirWithPoolTxns, faberWallet,
#                                    faberAddedByPhil, faberAgent):
#     freeupPorts(emptyLooper, [faberAgent.port])
#     with pytest.raises(ProdableAlreadyAdded):
#         runningFaber(emptyLooper, tdirWithPoolTxns,
#                                           faberWallet, faberAgent, faberAddedByPhil)
#         runningFaber(emptyLooper, tdirWithPoolTxns,
#                      faberWallet, faberAgent, faberAddedByPhil)
#
#     freeupPorts(emptyLooper, [faberAgent.port])
#
#
# @pytest.fixture(scope="module")
# def acmeRestartedWithUsedPort(looper, poolNodesStarted, emptyLooper,
#                                  tdirWithPoolTxns, faberWallet, faberAgentPort,
#                                  faberAddedByPhil, acmeAddedByPhil,
#                                  faberAgent, acmeWallet):
#     freeupPorts(emptyLooper, [faberAgent.port])
#     runningFaber(emptyLooper, tdirWithPoolTxns, faberWallet, faberAgent,
#                  faberAddedByPhil)
#
#     acmeAgent = createAcme(acmeWallet.name, acmeWallet,
#                       basedirpath=tdirWithPoolTxns,
#                       port=faberAgentPort)
#
#     with pytest.raises(PortNotAvailable):
#         runningAcme(emptyLooper, tdirWithPoolTxns, acmeWallet,
#                     acmeAgent, acmeAddedByPhil)<|MERGE_RESOLUTION|>--- conflicted
+++ resolved
@@ -23,12 +23,8 @@
 from sovrin_client.agent.agent import runAgent
 
 from sovrin_client.cli.helper import USAGE_TEXT, NEXT_COMMANDS_TO_TRY_TEXT
-<<<<<<< HEAD
 from sovrin_client.test.agent.acme import createAcme
-from sovrin_common.txn import SPONSOR, ENDPOINT
-=======
-from sovrin_common.txn import TRUST_ANCHOR, ENDPOINT
->>>>>>> 6569100f
+from sovrin_common.txn import SPONSOR, ENDPOINT, TRUST_ANCHOR
 from sovrin_node.test.conftest import domainTxnOrderedFields
 from sovrin_client.test.helper import createNym, buildStewardClient
 
@@ -1059,6 +1055,14 @@
     li = getLinkInvitation("Faber", aliceCLI.activeWallet)
     createNym(looper, li.remoteIdentifier, steward, stewardWallet,
               role=TRUST_ANCHOR)
+
+
+@pytest.fixture(scope="module")
+def faberIsRunningWithoutNymAdded(emptyLooper, tdirWithPoolTxns, faberWallet,
+                                  faberAgent):
+    faber, faberWallet = runningFaber(emptyLooper, tdirWithPoolTxns,
+                                      faberWallet, faberAgent, None)
+    return faber, faberWallet
 
 
 @pytest.fixture(scope="module")
