--- conflicted
+++ resolved
@@ -381,11 +381,7 @@
            "Observer threw an exception",
            "Identifier is not yet written to Sovrin"]
        )
-<<<<<<< HEAD
-    li = userCli.agent.wallet.getLinkByNonce(agentMap['nonce'])
-=======
     li = userCli.agent.wallet.getLinkBy(nonce=agentMap['nonce'])
->>>>>>> 58a0fe04
     assert li
     agentMap['identifier'] = li.localIdentifier
     agentMap['verkey'] = li.localVerkey
