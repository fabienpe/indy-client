import json
import logging
import re

import pytest
<<<<<<< HEAD
from plenum.common.eventually import eventually
from plenum.common.txn import PUBKEY

=======
>>>>>>> 01830197
from anoncreds.protocol.types import SchemaKey, ID
from plenum.common.eventually import eventually
from sovrin_common.setup_util import Setup
from sovrin_common.txn import ENDPOINT

from sovrin_client.agent.agent import createAndRunAgent
from sovrin_client.test.agent.acme import AcmeAgent
from sovrin_client.test.agent.faber import FaberAgent
from sovrin_client.test.agent.helper import buildFaberWallet, buildAcmeWallet, \
    buildThriftWallet
from sovrin_client.test.agent.thrift import ThriftAgent
from sovrin_client.test.cli.conftest import faberMap, acmeMap, \
    thriftMap
from sovrin_client.test.cli.helper import newCLI
from sovrin_client.test.cli.test_tutorial import syncInvite, acceptInvitation, \
    aliceRequestedTranscriptClaim, jobApplicationClaimSent, \
    jobCertClaimRequested, bankBasicClaimSent, bankKYCProofSent, \
    setPromptAndKeyring
from sovrin_client.test.helper import TestClient

concerningLogLevels = [logging.WARNING,
                       logging.ERROR,
                       logging.CRITICAL]


def getSeqNoFromCliOutput(cli):
    seqPat = re.compile("Sequence number is ([0-9]+)")
    m = seqPat.search(cli.lastCmdOutput)
    assert m
    seqNo, = m.groups()
    return seqNo


@pytest.fixture(scope="module")
def newGuyCLI(looper, tdir, tconf):
    Setup(tdir).setupAll()
    return newCLI(looper, tdir, subDirectory='newguy', conf=tconf)


@pytest.mark.skip("SOV-569. Not yet implemented")
def testGettingStartedTutorialAgainstSandbox(newGuyCLI, be, do):
    be(newGuyCLI)
    do('connect test', within=3, expect="Connected to test")
    # TODO finish the entire set of steps


@pytest.mark.skipif('sys.platform == "win32"', reason='SOV-384')
def testManual(do, be, poolNodesStarted, poolTxnStewardData, philCLI,
               connectedToTest, nymAddedOut, attrAddedOut,
               schemaAdded, issuerKeyAdded, aliceCLI, newKeyringOut, aliceMap,
               tdir, syncLinkOutWithEndpoint, jobCertificateClaimMap,
               syncedInviteAcceptedOutWithoutClaims, transcriptClaimMap,
               reqClaimOut, reqClaimOut1, susanCLI, susanMap):
    eventually.slowFactor = 3

    # Create steward and add nyms and endpoint atttributes of all agents
    _, stewardSeed = poolTxnStewardData
    be(philCLI)
    do('new keyring Steward', expect=['New keyring Steward created',
                                      'Active keyring set to "Steward"'])

    mapper = {'seed': stewardSeed.decode()}
    do('new key with seed {seed}', expect=['Key created in keyring Steward'],
       mapper=mapper)
    do('connect test', within=3, expect=connectedToTest)

    # Add nym and endpoint for Faber, Acme and Thrift
    agentIpAddress = "127.0.0.1"
    faberAgentPort = 5555
    acmeAgentPort = 6666
    thriftAgentPort = 7777
    faberHa = "{}:{}".format(agentIpAddress, faberAgentPort)
    acmeHa = "{}:{}".format(agentIpAddress, acmeAgentPort)
    thriftHa = "{}:{}".format(agentIpAddress, thriftAgentPort)
    faberId = 'FuN98eH2eZybECWkofW6A9BKJxxnTatBCopfUiNxo6ZB'
    acmeId = '7YD5NKn3P4wVJLesAmA1rr7sLPqW9mR1nhFdKD518k21'
    thriftId = '9jegUr9vAMqoqQQUEAiCBYNQDnUbTktQY9nNspxfasZW'
    faberPk = '5hmMA64DDQz5NzGJNVtRzNwpkZxktNQds21q3Wxxa62z'
    acmePk = 'C5eqjU7NMVMGGfGfx2ubvX5H9X346bQt5qeziVAo3naQ'
    thriftPk = 'AGBjYvyM3SFnoiDGAEzkSLHvqyzVkXeMZfKDvdpEsC2x'
    for nym, ha, pk in [(faberId, faberHa, faberPk),
                    (acmeId, acmeHa, acmePk),
                    (thriftId, thriftHa, thriftPk)]:
        m = {'target': nym, 'endpoint': json.dumps({ENDPOINT:
                                                    {'ha': ha, PUBKEY: pk}})}
        do('send NYM dest={target} role=SPONSOR',
           within=5, expect=nymAddedOut, mapper=m)
        do('send ATTRIB dest={target} raw={endpoint}', within=5,
           expect=attrAddedOut, mapper=m)

    # Start Faber Agent and Acme Agent

    fMap = faberMap(agentIpAddress, faberAgentPort)
    aMap = acmeMap(agentIpAddress, acmeAgentPort)
    tMap = thriftMap(agentIpAddress, thriftAgentPort)

    agentParams = [
        (FaberAgent, "Faber College", faberAgentPort,
         buildFaberWallet),
        (AcmeAgent, "Acme Corp", acmeAgentPort,
         buildAcmeWallet),
        (ThriftAgent, "Thrift Bank", thriftAgentPort,
         buildThriftWallet)
    ]

    for agentCls, agentName, agentPort, buildAgentWalletFunc in \
            agentParams:
        agentCls.getPassedArgs = lambda _: (agentPort,)
        createAndRunAgent(agentCls, agentName, buildAgentWalletFunc(), tdir,
                          agentPort, philCLI.looper, TestClient)

    for p in philCLI.looper.prodables:
        if p.name == 'Faber College':
            faberAgent = p
        if p.name == 'Acme Corp':
            acmeAgent = p
        if p.name == 'Thrift Bank':
            thriftAgent = p

    async def checkTranscriptWritten():
        faberId = faberAgent.wallet.defaultId
        schemaId = ID(SchemaKey("Transcript", "1.2", faberId))
        schema = await faberAgent.issuer.wallet.getSchema(schemaId)
        assert schema
        assert schema.seqId

        issuerKey = faberAgent.issuer.wallet.getPublicKey(schemaId)
        assert issuerKey

    async def checkJobCertWritten():
        acmeId = acmeAgent.wallet.defaultId
        schemaId = ID(SchemaKey("Job-Certificate", "0.2", acmeId))
        schema = await acmeAgent.issuer.wallet.getSchema(schemaId)
        assert schema
        assert schema.seqId

        issuerKey = await acmeAgent.issuer.wallet.getPublicKey(schemaId)
        assert issuerKey
        assert issuerKey.seqId

    philCLI.looper.run(eventually(checkTranscriptWritten, timeout=10))
    philCLI.looper.run(eventually(checkJobCertWritten, timeout=10))

    # Defining inner method for closures
    def executeGstFlow(name, userCLI, userMap, be, connectedToTest, do, fMap,
                       aMap, jobCertificateClaimMap, newKeyringOut, reqClaimOut,
                       reqClaimOut1, syncLinkOutWithEndpoint,
                       syncedInviteAcceptedOutWithoutClaims, tMap,
                       transcriptClaimMap):

        async def getPublicKey(wallet, schemaId):
            return await wallet.getPublicKey(schemaId)

        async def getClaim(schemaId):
            return await userCLI.agent.prover.wallet.getClaims(schemaId)

        # Start User cli

        be(userCLI)
        setPromptAndKeyring(do, name, newKeyringOut, userMap)
        do('connect test', within=3, expect=connectedToTest)
        # Accept faber
        do('load sample/faber-invitation.sovrin')
        syncInvite(be, do, userCLI, syncLinkOutWithEndpoint, fMap)
        do('show link faber')
        acceptInvitation(be, do, userCLI, fMap,
                         syncedInviteAcceptedOutWithoutClaims)
        # Request claim
        do('show claim Transcript')
        aliceRequestedTranscriptClaim(be, do, userCLI, transcriptClaimMap,
                                      reqClaimOut,
                                      None,  # Passing None since its not used
                                      None)  # Passing None since its not used

        faberSchemaId = ID(SchemaKey('Transcript', '1.2', fMap['target']))
        faberIssuerKey = userCLI.looper.run(
            getPublicKey(faberAgent.issuer.wallet, faberSchemaId))
        userFaberIssuerKey = userCLI.looper.run(
            getPublicKey(userCLI.agent.prover.wallet, faberSchemaId))
        assert faberIssuerKey == userFaberIssuerKey

        do('show claim Transcript')
        assert userCLI.looper.run(getClaim(faberSchemaId))

        # Accept acme
        do('load sample/acme-job-application.sovrin')
        syncInvite(be, do, userCLI, syncLinkOutWithEndpoint, aMap)
        acceptInvitation(be, do, userCLI, aMap,
                         syncedInviteAcceptedOutWithoutClaims)
        # Send claim
        do('show claim request Job-Application')
        do('set first_name to Alice')
        do('set last_name to Garcia')
        do('set phone_number to 123-45-6789')
        do('show claim request Job-Application')
        # Passing some args as None since they are not used in the method
        jobApplicationClaimSent(be, do, userCLI, aMap, None, None, None)
        do('show claim Job-Certificate')
        # Request new available claims Job-Certificate
        jobCertClaimRequested(be, do, userCLI, None,
                              jobCertificateClaimMap, reqClaimOut1, None)

        acmeSchemaId = ID(SchemaKey('Job-Certificate', '0.2', aMap['target']))
        acmeIssuerKey = userCLI.looper.run(getPublicKey(
            acmeAgent.issuer.wallet, acmeSchemaId))
        userAcmeIssuerKey = userCLI.looper.run(getPublicKey(
            userCLI.agent.prover.wallet, acmeSchemaId))
        assert acmeIssuerKey == userAcmeIssuerKey

        do('show claim Job-Certificate')
        assert userCLI.looper.run(getClaim(acmeSchemaId))

        # Accept thrift
        do('load sample/thrift-loan-application.sovrin')
        acceptInvitation(be, do, userCLI, tMap,
                         syncedInviteAcceptedOutWithoutClaims)
        # Send claims
        bankBasicClaimSent(be, do, userCLI, tMap, None)

        thriftAcmeIssuerKey = userCLI.looper.run(getPublicKey(
            thriftAgent.issuer.wallet, acmeSchemaId))
        assert acmeIssuerKey == thriftAcmeIssuerKey
        passed = False
        try:
            bankKYCProofSent(be, do, userCLI, tMap, None)
            passed = True
        except:
            thriftFaberIssuerKey = userCLI.looper.run(getPublicKey(
                thriftAgent.issuer.wallet, faberSchemaId))
            assert faberIssuerKey == thriftFaberIssuerKey
        assert passed

    executeGstFlow("Alice", aliceCLI, aliceMap, be, connectedToTest, do, fMap,
                   aMap, jobCertificateClaimMap, newKeyringOut, reqClaimOut,
                   reqClaimOut1, syncLinkOutWithEndpoint,
                   syncedInviteAcceptedOutWithoutClaims, tMap,
                   transcriptClaimMap)

    aliceCLI.looper.runFor(3)

    executeGstFlow("Susan", susanCLI, susanMap, be, connectedToTest, do, fMap,
                   aMap, jobCertificateClaimMap, newKeyringOut, reqClaimOut,
                   reqClaimOut1, syncLinkOutWithEndpoint,
                   syncedInviteAcceptedOutWithoutClaims, tMap,
                   transcriptClaimMap)<|MERGE_RESOLUTION|>--- conflicted
+++ resolved
@@ -3,12 +3,9 @@
 import re
 
 import pytest
-<<<<<<< HEAD
 from plenum.common.eventually import eventually
 from plenum.common.txn import PUBKEY
 
-=======
->>>>>>> 01830197
 from anoncreds.protocol.types import SchemaKey, ID
 from plenum.common.eventually import eventually
 from sovrin_common.setup_util import Setup
