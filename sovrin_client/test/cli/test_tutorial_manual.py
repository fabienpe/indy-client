import json
import logging
import re

import pytest
<<<<<<< HEAD
from sovrin_client.test.agent.faber import create_faber, bootstrap_faber

from anoncreds.protocol.types import SchemaKey, ID
from plenum.common.eventually import eventually
from sovrin_common.roles import Roles
from sovrin_client.agent.agent import WalletedAgent
from sovrin_client.agent.runnable_agent import RunnableAgent
=======
from plenum.common.constants import PUBKEY

from anoncreds.protocol.types import SchemaKey, ID
from sovrin_common.roles import Roles
from stp_core.loop.eventually import eventually
from sovrin_client.test.agent.test_walleted_agent import TestWalletedAgent
>>>>>>> cbba484e
from sovrin_common.setup_util import Setup
from sovrin_common.constants import ENDPOINT

from sovrin_client.test.agent.acme import create_acme, bootstrap_acme
from sovrin_client.test.agent.helper import buildFaberWallet, buildAcmeWallet, \
    buildThriftWallet
from sovrin_client.test.agent.thrift import create_thrift, bootstrap_thrift
from sovrin_client.test.cli.conftest import faberMap, acmeMap, \
    thriftMap
from sovrin_client.test.cli.helper import newCLI
from sovrin_client.test.cli.test_tutorial import syncInvite, acceptInvitation, \
    aliceRequestedTranscriptClaim, jobApplicationProofSent, \
    jobCertClaimRequested, bankBasicProofSent, bankKYCProofSent, \
    setPromptAndKeyring

concerningLogLevels = [logging.WARNING,
                       logging.ERROR,
                       logging.CRITICAL]


class TestWalletedAgent(WalletedAgent, RunnableAgent):
    pass

def getSeqNoFromCliOutput(cli):
    seqPat = re.compile("Sequence number is ([0-9]+)")
    m = seqPat.search(cli.lastCmdOutput)
    assert m
    seqNo, = m.groups()
    return seqNo


@pytest.fixture(scope="module")
def newGuyCLI(looper, tdir, tconf):
    Setup(tdir).setupAll()
    return newCLI(looper, tdir, subDirectory='newguy', conf=tconf)


@pytest.mark.skip("SOV-569. Not yet implemented")
def testGettingStartedTutorialAgainstSandbox(newGuyCLI, be, do):
    be(newGuyCLI)
    do('connect test', within=3, expect="Connected to test")
    # TODO finish the entire set of steps


@pytest.mark.skipif('sys.platform == "win32"', reason='SOV-384')
def testManual(do, be, poolNodesStarted, poolTxnStewardData, philCLI,
               connectedToTest, nymAddedOut, attrAddedOut,
               schemaAdded, issuerKeyAdded, aliceCLI, newKeyringOut, aliceMap,
               tdir, syncLinkOutWithEndpoint, jobCertificateClaimMap,
               syncedInviteAcceptedOutWithoutClaims, transcriptClaimMap,
               reqClaimOut, reqClaimOut1, susanCLI, susanMap):
    eventually.slowFactor = 3

    # Create steward and add nyms and endpoint atttributes of all agents
    _, stewardSeed = poolTxnStewardData
    be(philCLI)
    do('new keyring Steward', expect=['New keyring Steward created',
                                      'Active keyring set to "Steward"'])

    mapper = {'seed': stewardSeed.decode()}
    do('new key with seed {seed}', expect=['Key created in keyring Steward'],
       mapper=mapper)
    do('connect test', within=3, expect=connectedToTest)

    # Add nym and endpoint for Faber, Acme and Thrift
    agentIpAddress = "127.0.0.1"
    faberAgentPort = 5555
    acmeAgentPort = 6666
    thriftAgentPort = 7777

    faberHa = "{}:{}".format(agentIpAddress, faberAgentPort)
    acmeHa = "{}:{}".format(agentIpAddress, acmeAgentPort)
    thriftHa = "{}:{}".format(agentIpAddress, thriftAgentPort)
    faberId = 'FuN98eH2eZybECWkofW6A9BKJxxnTatBCopfUiNxo6ZB'
    acmeId = '7YD5NKn3P4wVJLesAmA1rr7sLPqW9mR1nhFdKD518k21'
    thriftId = '9jegUr9vAMqoqQQUEAiCBYNQDnUbTktQY9nNspxfasZW'
    faberPk = '5hmMA64DDQz5NzGJNVtRzNwpkZxktNQds21q3Wxxa62z'
    acmePk = 'C5eqjU7NMVMGGfGfx2ubvX5H9X346bQt5qeziVAo3naQ'
    thriftPk = 'AGBjYvyM3SFnoiDGAEzkSLHvqyzVkXeMZfKDvdpEsC2x'
    for nym, ha, pk in [(faberId, faberHa, faberPk),
                    (acmeId, acmeHa, acmePk),
                    (thriftId, thriftHa, thriftPk)]:
        m = {'target': nym, 'endpoint': json.dumps({ENDPOINT:
                                                    {'ha': ha, PUBKEY: pk}})}
        do('send NYM dest={{target}} role={role}'.format(role=Roles.TRUST_ANCHOR.name),
            within=5,
            expect=nymAddedOut, mapper=m)
        do('send ATTRIB dest={target} raw={endpoint}', within=5,
           expect=attrAddedOut, mapper=m)

    # Start Faber Agent and Acme Agent

    fMap = faberMap(agentIpAddress, faberAgentPort)
    aMap = acmeMap(agentIpAddress, acmeAgentPort)
    tMap = thriftMap(agentIpAddress, thriftAgentPort)

    agentParams = [
        (create_faber, "Faber College", faberAgentPort,
         buildFaberWallet, bootstrap_faber),
        (create_acme, "Acme Corp", acmeAgentPort,
         buildAcmeWallet, bootstrap_acme),
        (create_thrift, "Thrift Bank", thriftAgentPort,
         buildThriftWallet, bootstrap_thrift)
    ]

    for create_agent_fuc, agentName, agentPort, buildAgentWalletFunc, bootstrap_func in agentParams:
        agent = create_agent_fuc(name=agentName, wallet=buildAgentWalletFunc(),
                                 base_dir_path=tdir, port=agentPort)
        RunnableAgent.run_agent(agent, bootstrap=bootstrap_func(agent), looper=philCLI.looper)

    for p in philCLI.looper.prodables:
        if p.name == 'Faber College':
            faberAgent = p
        if p.name == 'Acme Corp':
            acmeAgent = p
        if p.name == 'Thrift Bank':
            thriftAgent = p

    async def checkTranscriptWritten():
        faberId = faberAgent.wallet.defaultId
        schemaId = ID(SchemaKey("Transcript", "1.2", faberId))
        schema = await faberAgent.issuer.wallet.getSchema(schemaId)
        assert schema
        assert schema.seqId

<<<<<<< HEAD
        issuerKey = await faberAgent.issuer.wallet.getPublicKey(schemaId)
        assert issuerKey
=======
        issuerKey = faberAgent.issuer.wallet.getPublicKey(schemaId)
        assert issuerKey  # TODO isinstance(issuerKey, PublicKey)
>>>>>>> cbba484e

    async def checkJobCertWritten():
        acmeId = acmeAgent.wallet.defaultId
        schemaId = ID(SchemaKey("Job-Certificate", "0.2", acmeId))
        schema = await acmeAgent.issuer.wallet.getSchema(schemaId)
        assert schema
        assert schema.seqId

        issuerKey = await acmeAgent.issuer.wallet.getPublicKey(schemaId)
        assert issuerKey
        assert issuerKey.seqId

    philCLI.looper.run(eventually(checkTranscriptWritten, timeout=10))
    philCLI.looper.run(eventually(checkJobCertWritten, timeout=10))

    # Defining inner method for closures
    def executeGstFlow(name, userCLI, userMap, be, connectedToTest, do, fMap,
                       aMap, jobCertificateClaimMap, newKeyringOut, reqClaimOut,
                       reqClaimOut1, syncLinkOutWithEndpoint,
                       syncedInviteAcceptedOutWithoutClaims, tMap,
                       transcriptClaimMap):

        async def getPublicKey(wallet, schemaId):
            return await wallet.getPublicKey(schemaId)

        async def getClaim(schemaId):
            return await userCLI.agent.prover.wallet.getClaims(schemaId)

        # Start User cli

        be(userCLI)
        setPromptAndKeyring(do, name, newKeyringOut, userMap)
        do('connect test', within=3, expect=connectedToTest)
        # Accept faber
        do('load sample/faber-invitation.sovrin')
        syncInvite(be, do, userCLI, syncLinkOutWithEndpoint, fMap)
        do('show link faber')
        acceptInvitation(be, do, userCLI, fMap,
                         syncedInviteAcceptedOutWithoutClaims)
        # Request claim
        do('show claim Transcript')
        aliceRequestedTranscriptClaim(be, do, userCLI, transcriptClaimMap,
                                      reqClaimOut,
                                      None,  # Passing None since its not used
                                      None)  # Passing None since its not used

        faberSchemaId = ID(SchemaKey('Transcript', '1.2', fMap['target']))
        faberIssuerKey = userCLI.looper.run(
            getPublicKey(faberAgent.issuer.wallet, faberSchemaId))
        userFaberIssuerKey = userCLI.looper.run(
            getPublicKey(userCLI.agent.prover.wallet, faberSchemaId))
        assert faberIssuerKey == userFaberIssuerKey

        do('show claim Transcript')
        assert userCLI.looper.run(getClaim(faberSchemaId))

        # Accept acme
        do('load sample/acme-job-application.sovrin')
        syncInvite(be, do, userCLI, syncLinkOutWithEndpoint, aMap)
        acceptInvitation(be, do, userCLI, aMap,
                         syncedInviteAcceptedOutWithoutClaims)
        # Send claim
        do('show claim request Job-Application')
        do('set first_name to Alice')
        do('set last_name to Garcia')
        do('set phone_number to 123-45-6789')
        do('show claim request Job-Application')
        # Passing some args as None since they are not used in the method
        jobApplicationProofSent(be, do, userCLI, aMap, None, None, None)
        do('show claim Job-Certificate')
        # Request new available claims Job-Certificate
        jobCertClaimRequested(be, do, userCLI, None,
                              jobCertificateClaimMap, reqClaimOut1, None)

        acmeSchemaId = ID(SchemaKey('Job-Certificate', '0.2', aMap['target']))
        acmeIssuerKey = userCLI.looper.run(getPublicKey(
            acmeAgent.issuer.wallet, acmeSchemaId))
        userAcmeIssuerKey = userCLI.looper.run(getPublicKey(
            userCLI.agent.prover.wallet, acmeSchemaId))
        assert acmeIssuerKey == userAcmeIssuerKey

        do('show claim Job-Certificate')
        assert userCLI.looper.run(getClaim(acmeSchemaId))

        # Accept thrift
        do('load sample/thrift-loan-application.sovrin')
        acceptInvitation(be, do, userCLI, tMap,
                         syncedInviteAcceptedOutWithoutClaims)
        # Send claims
        bankBasicProofSent(be, do, userCLI, tMap, None)

        thriftAcmeIssuerKey = userCLI.looper.run(getPublicKey(
            thriftAgent.issuer.wallet, acmeSchemaId))
        assert acmeIssuerKey == thriftAcmeIssuerKey
        passed = False
        try:
            bankKYCProofSent(be, do, userCLI, tMap, None)
            passed = True
        except:
            thriftFaberIssuerKey = userCLI.looper.run(getPublicKey(
                thriftAgent.issuer.wallet, faberSchemaId))
            assert faberIssuerKey == thriftFaberIssuerKey
        assert passed

    executeGstFlow("Alice", aliceCLI, aliceMap, be, connectedToTest, do, fMap,
                   aMap, jobCertificateClaimMap, newKeyringOut, reqClaimOut,
                   reqClaimOut1, syncLinkOutWithEndpoint,
                   syncedInviteAcceptedOutWithoutClaims, tMap,
                   transcriptClaimMap)
    aliceCLI.looper.runFor(3)

    # Same flow is executed by different cli
    # What is the purpose of this test? This should not work because its a different person
    # with different data or it is the same person but from a different state
    # executeGstFlow("Susan", susanCLI, susanMap, be, connectedToTest, do, fMap,
    #                aMap, jobCertificateClaimMap, newKeyringOut, reqClaimOut,
    #                reqClaimOut1, syncLinkOutWithEndpoint,
    #                syncedInviteAcceptedOutWithoutClaims, tMap,
    #                transcriptClaimMap)<|MERGE_RESOLUTION|>--- conflicted
+++ resolved
@@ -3,22 +3,17 @@
 import re
 
 import pytest
-<<<<<<< HEAD
+from plenum.common.constants import PUBKEY
+
+from anoncreds.protocol.types import SchemaKey, ID
 from sovrin_client.test.agent.faber import create_faber, bootstrap_faber
 
-from anoncreds.protocol.types import SchemaKey, ID
-from plenum.common.eventually import eventually
+from sovrin_common.roles import Roles
+from stp_core.loop.eventually import eventually
+from sovrin_client.test.agent.test_walleted_agent import TestWalletedAgent
 from sovrin_common.roles import Roles
 from sovrin_client.agent.agent import WalletedAgent
 from sovrin_client.agent.runnable_agent import RunnableAgent
-=======
-from plenum.common.constants import PUBKEY
-
-from anoncreds.protocol.types import SchemaKey, ID
-from sovrin_common.roles import Roles
-from stp_core.loop.eventually import eventually
-from sovrin_client.test.agent.test_walleted_agent import TestWalletedAgent
->>>>>>> cbba484e
 from sovrin_common.setup_util import Setup
 from sovrin_common.constants import ENDPOINT
 
@@ -88,6 +83,9 @@
     faberAgentPort = 5555
     acmeAgentPort = 6666
     thriftAgentPort = 7777
+    faberEndpoint = "{}:{}".format(agentIpAddress, faberAgentPort)
+    acmeEndpoint = "{}:{}".format(agentIpAddress, acmeAgentPort)
+    thriftEndpoint = "{}:{}".format(agentIpAddress, thriftAgentPort)
 
     faberHa = "{}:{}".format(agentIpAddress, faberAgentPort)
     acmeHa = "{}:{}".format(agentIpAddress, acmeAgentPort)
@@ -144,13 +142,8 @@
         assert schema
         assert schema.seqId
 
-<<<<<<< HEAD
         issuerKey = await faberAgent.issuer.wallet.getPublicKey(schemaId)
-        assert issuerKey
-=======
-        issuerKey = faberAgent.issuer.wallet.getPublicKey(schemaId)
         assert issuerKey  # TODO isinstance(issuerKey, PublicKey)
->>>>>>> cbba484e
 
     async def checkJobCertWritten():
         acmeId = acmeAgent.wallet.defaultId
@@ -260,6 +253,7 @@
                    reqClaimOut1, syncLinkOutWithEndpoint,
                    syncedInviteAcceptedOutWithoutClaims, tMap,
                    transcriptClaimMap)
+
     aliceCLI.looper.runFor(3)
 
     # Same flow is executed by different cli
