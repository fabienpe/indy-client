import json
import logging
import re

import pytest
from plenum.common.constants import PUBKEY

from anoncreds.protocol.types import SchemaKey, ID
from sovrin_client.test.agent.faber import create_faber, bootstrap_faber

from sovrin_common.roles import Roles
from stp_core.loop.eventually import eventually
from sovrin_client.test.agent.test_walleted_agent import TestWalletedAgent
from sovrin_common.roles import Roles
from sovrin_client.agent.agent import WalletedAgent
from sovrin_client.agent.runnable_agent import RunnableAgent
from sovrin_common.setup_util import Setup
from sovrin_common.constants import ENDPOINT

from sovrin_client.test.agent.acme import create_acme, bootstrap_acme
from sovrin_client.test.agent.helper import buildFaberWallet, buildAcmeWallet, \
    buildThriftWallet
from sovrin_client.test.agent.thrift import create_thrift, bootstrap_thrift
from sovrin_client.test.cli.conftest import faberMap, acmeMap, \
    thriftMap
from sovrin_client.test.cli.helper import newCLI
from sovrin_client.test.cli.test_tutorial import syncInvite, acceptInvitation, \
    aliceRequestedTranscriptClaim, jobApplicationProofSent, \
    jobCertClaimRequested, bankBasicProofSent, bankKYCProofSent, \
    setPromptAndKeyring

concerningLogLevels = [logging.WARNING,
                       logging.ERROR,
                       logging.CRITICAL]


class TestWalletedAgent(WalletedAgent, RunnableAgent):
    pass

def getSeqNoFromCliOutput(cli):
    seqPat = re.compile("Sequence number is ([0-9]+)")
    m = seqPat.search(cli.lastCmdOutput)
    assert m
    seqNo, = m.groups()
    return seqNo


@pytest.fixture(scope="module")
def newGuyCLI(looper, tdir, tconf):
    Setup(tdir).setupAll()
    return newCLI(looper, tdir, subDirectory='newguy', conf=tconf)


@pytest.mark.skip("SOV-569. Not yet implemented")
def testGettingStartedTutorialAgainstSandbox(newGuyCLI, be, do):
    be(newGuyCLI)
    do('connect test', within=3, expect="Connected to test")
    # TODO finish the entire set of steps


@pytest.mark.skipif('sys.platform == "win32"', reason='SOV-384')
def testManual(do, be, poolNodesStarted, poolTxnStewardData, philCLI,
               connectedToTest, nymAddedOut, attrAddedOut,
               schemaAdded, claimDefAdded, aliceCLI, newKeyringOut, aliceMap,
               tdir, syncLinkOutWithEndpoint, jobCertificateClaimMap,
               syncedInviteAcceptedOutWithoutClaims, transcriptClaimMap,
               reqClaimOut, reqClaimOut1, susanCLI, susanMap):
    eventually.slowFactor = 3

    # Create steward and add nyms and endpoint attributes of all agents
    _, stewardSeed = poolTxnStewardData
    be(philCLI)
    do('new keyring Steward', expect=['New keyring Steward created',
                                      'Active keyring set to "Steward"'])

    mapper = {'seed': stewardSeed.decode()}
    do('new key with seed {seed}', expect=['Key created in keyring Steward'],
       mapper=mapper)
    do('connect test', within=3, expect=connectedToTest)

    # Add nym and endpoint for Faber, Acme and Thrift
    agentIpAddress = "127.0.0.1"
    faberAgentPort = 5555
    acmeAgentPort = 6666
    thriftAgentPort = 7777
    faberEndpoint = "{}:{}".format(agentIpAddress, faberAgentPort)
    acmeEndpoint = "{}:{}".format(agentIpAddress, acmeAgentPort)
    thriftEndpoint = "{}:{}".format(agentIpAddress, thriftAgentPort)

    faberHa = "{}:{}".format(agentIpAddress, faberAgentPort)
    acmeHa = "{}:{}".format(agentIpAddress, acmeAgentPort)
    thriftHa = "{}:{}".format(agentIpAddress, thriftAgentPort)
    faberId = 'FuN98eH2eZybECWkofW6A9BKJxxnTatBCopfUiNxo6ZB'
    acmeId = '7YD5NKn3P4wVJLesAmA1rr7sLPqW9mR1nhFdKD518k21'
    thriftId = '9jegUr9vAMqoqQQUEAiCBYNQDnUbTktQY9nNspxfasZW'
    faberPk = '5hmMA64DDQz5NzGJNVtRzNwpkZxktNQds21q3Wxxa62z'
    acmePk = 'C5eqjU7NMVMGGfGfx2ubvX5H9X346bQt5qeziVAo3naQ'
    thriftPk = 'AGBjYvyM3SFnoiDGAEzkSLHvqyzVkXeMZfKDvdpEsC2x'
    for nym, ha, pk in [(faberId, faberHa, faberPk),
                    (acmeId, acmeHa, acmePk),
                    (thriftId, thriftHa, thriftPk)]:
        m = {'remote': nym, 'endpoint': json.dumps({ENDPOINT:
                                                    {'ha': ha, PUBKEY: pk}})}
        do('send NYM dest={{remote}} role={role}'.format(role=Roles.TRUST_ANCHOR.name),
            within=5,
            expect=nymAddedOut, mapper=m)
        do('send ATTRIB dest={remote} raw={endpoint}', within=5,
           expect=attrAddedOut, mapper=m)

    # Start Faber Agent and Acme Agent

    fMap = faberMap(agentIpAddress, faberAgentPort)
    aMap = acmeMap(agentIpAddress, acmeAgentPort)
    tMap = thriftMap(agentIpAddress, thriftAgentPort)

    agentParams = [
        (create_faber, "Faber College", faberAgentPort,
         buildFaberWallet, bootstrap_faber),
        (create_acme, "Acme Corp", acmeAgentPort,
         buildAcmeWallet, bootstrap_acme),
        (create_thrift, "Thrift Bank", thriftAgentPort,
         buildThriftWallet, bootstrap_thrift)
    ]

    for create_agent_fuc, agentName, agentPort, buildAgentWalletFunc, bootstrap_func in agentParams:
        agent = create_agent_fuc(name=agentName, wallet=buildAgentWalletFunc(),
                                 base_dir_path=tdir, port=agentPort)
        RunnableAgent.run_agent(agent, bootstrap=bootstrap_func(agent), looper=philCLI.looper)

    for p in philCLI.looper.prodables:
        if p.name == 'Faber College':
            faberAgent = p
        if p.name == 'Acme Corp':
            acmeAgent = p
        if p.name == 'Thrift Bank':
            thriftAgent = p

    async def checkTranscriptWritten():
        faberId = faberAgent.wallet.defaultId
        schemaId = ID(SchemaKey("Transcript", "1.2", faberId))
        schema = await faberAgent.issuer.wallet.getSchema(schemaId)
        assert schema
        assert schema.seqId

<<<<<<< HEAD
        issuerKey = await faberAgent.issuer.wallet.getPublicKey(schemaId)
        assert issuerKey  # TODO isinstance(issuerKey, PublicKey)
=======
        issuerPublicKey = faberAgent.issuer.wallet.getPublicKey(schemaId)
        assert issuerPublicKey  # TODO isinstance(issuerPublicKey, PublicKey)
>>>>>>> 768f6ef2

    async def checkJobCertWritten():
        acmeId = acmeAgent.wallet.defaultId
        schemaId = ID(SchemaKey("Job-Certificate", "0.2", acmeId))
        schema = await acmeAgent.issuer.wallet.getSchema(schemaId)
        assert schema
        assert schema.seqId

        issuerPublicKey = await acmeAgent.issuer.wallet.getPublicKey(schemaId)
        assert issuerPublicKey
        assert issuerPublicKey.seqId

    philCLI.looper.run(eventually(checkTranscriptWritten, timeout=10))
    philCLI.looper.run(eventually(checkJobCertWritten, timeout=10))

    # Defining inner method for closures
    def executeGstFlow(name, userCLI, userMap, be, connectedToTest, do, fMap,
                       aMap, jobCertificateClaimMap, newKeyringOut, reqClaimOut,
                       reqClaimOut1, syncLinkOutWithEndpoint,
                       syncedInviteAcceptedOutWithoutClaims, tMap,
                       transcriptClaimMap):

        async def getPublicKey(wallet, schemaId):
            return await wallet.getPublicKey(schemaId)

        async def getClaim(schemaId):
            return await userCLI.agent.prover.wallet.getClaims(schemaId)

        # Start User cli

        be(userCLI)
        setPromptAndKeyring(do, name, newKeyringOut, userMap)
        do('connect test', within=3, expect=connectedToTest)
        # Accept faber
        do('load sample/faber-invitation.sovrin')
        syncInvite(be, do, userCLI, syncLinkOutWithEndpoint, fMap)
        do('show link faber')
        acceptInvitation(be, do, userCLI, fMap,
                         syncedInviteAcceptedOutWithoutClaims)
        # Request claim
        do('show claim Transcript')
        aliceRequestedTranscriptClaim(be, do, userCLI, transcriptClaimMap,
                                      reqClaimOut,
                                      None,  # Passing None since its not used
                                      None)  # Passing None since its not used

<<<<<<< HEAD
        faberSchemaId = ID(SchemaKey('Transcript', '1.2', fMap['remote']))
        faberIssuerKey = userCLI.looper.run(
=======
        faberSchemaId = ID(SchemaKey('Transcript', '1.2', fMap['target']))
        faberIssuerPublicKey = userCLI.looper.run(
>>>>>>> 768f6ef2
            getPublicKey(faberAgent.issuer.wallet, faberSchemaId))
        userFaberIssuerPublicKey = userCLI.looper.run(
            getPublicKey(userCLI.agent.prover.wallet, faberSchemaId))
        assert faberIssuerPublicKey == userFaberIssuerPublicKey

        do('show claim Transcript')
        assert userCLI.looper.run(getClaim(faberSchemaId))

        # Accept acme
        do('load sample/acme-job-application.sovrin')
        syncInvite(be, do, userCLI, syncLinkOutWithEndpoint, aMap)
        acceptInvitation(be, do, userCLI, aMap,
                         syncedInviteAcceptedOutWithoutClaims)
        # Send claim
        do('show claim request Job-Application')
        do('set first_name to Alice')
        do('set last_name to Garcia')
        do('set phone_number to 123-45-6789')
        do('show claim request Job-Application')
        # Passing some args as None since they are not used in the method
        jobApplicationProofSent(be, do, userCLI, aMap, None, None, None)
        do('show claim Job-Certificate')
        # Request new available claims Job-Certificate
        jobCertClaimRequested(be, do, userCLI, None,
                              jobCertificateClaimMap, reqClaimOut1, None)

<<<<<<< HEAD
        acmeSchemaId = ID(SchemaKey('Job-Certificate', '0.2', aMap['remote']))
        acmeIssuerKey = userCLI.looper.run(getPublicKey(
=======
        acmeSchemaId = ID(SchemaKey('Job-Certificate', '0.2', aMap['target']))
        acmeIssuerPublicKey = userCLI.looper.run(getPublicKey(
>>>>>>> 768f6ef2
            acmeAgent.issuer.wallet, acmeSchemaId))
        userAcmeIssuerPublicKey = userCLI.looper.run(getPublicKey(
            userCLI.agent.prover.wallet, acmeSchemaId))
        assert acmeIssuerPublicKey == userAcmeIssuerPublicKey

        do('show claim Job-Certificate')
        assert userCLI.looper.run(getClaim(acmeSchemaId))

        # Accept thrift
        do('load sample/thrift-loan-application.sovrin')
        acceptInvitation(be, do, userCLI, tMap,
                         syncedInviteAcceptedOutWithoutClaims)
        # Send proofs
        bankBasicProofSent(be, do, userCLI, tMap, None)

        thriftAcmeIssuerPublicKey = userCLI.looper.run(getPublicKey(
            thriftAgent.issuer.wallet, acmeSchemaId))
        assert acmeIssuerPublicKey == thriftAcmeIssuerPublicKey
        passed = False
        try:
            bankKYCProofSent(be, do, userCLI, tMap, None)
            passed = True
        except:
            thriftFaberIssuerPublicKey = userCLI.looper.run(getPublicKey(
                thriftAgent.issuer.wallet, faberSchemaId))
            assert faberIssuerPublicKey == thriftFaberIssuerPublicKey
        assert passed

    executeGstFlow("Alice", aliceCLI, aliceMap, be, connectedToTest, do, fMap,
                   aMap, jobCertificateClaimMap, newKeyringOut, reqClaimOut,
                   reqClaimOut1, syncLinkOutWithEndpoint,
                   syncedInviteAcceptedOutWithoutClaims, tMap,
                   transcriptClaimMap)

    aliceCLI.looper.runFor(3)

    # Same flow is executed by different cli
    # What is the purpose of this test? This should not work because its a different person
    # with different data or it is the same person but from a different state
    # executeGstFlow("Susan", susanCLI, susanMap, be, connectedToTest, do, fMap,
    #                aMap, jobCertificateClaimMap, newKeyringOut, reqClaimOut,
    #                reqClaimOut1, syncLinkOutWithEndpoint,
    #                syncedInviteAcceptedOutWithoutClaims, tMap,
    #                transcriptClaimMap)<|MERGE_RESOLUTION|>--- conflicted
+++ resolved
@@ -142,13 +142,8 @@
         assert schema
         assert schema.seqId
 
-<<<<<<< HEAD
-        issuerKey = await faberAgent.issuer.wallet.getPublicKey(schemaId)
-        assert issuerKey  # TODO isinstance(issuerKey, PublicKey)
-=======
-        issuerPublicKey = faberAgent.issuer.wallet.getPublicKey(schemaId)
+        issuerPublicKey = await faberAgent.issuer.wallet.getPublicKey(schemaId)
         assert issuerPublicKey  # TODO isinstance(issuerPublicKey, PublicKey)
->>>>>>> 768f6ef2
 
     async def checkJobCertWritten():
         acmeId = acmeAgent.wallet.defaultId
@@ -195,13 +190,8 @@
                                       None,  # Passing None since its not used
                                       None)  # Passing None since its not used
 
-<<<<<<< HEAD
         faberSchemaId = ID(SchemaKey('Transcript', '1.2', fMap['remote']))
-        faberIssuerKey = userCLI.looper.run(
-=======
-        faberSchemaId = ID(SchemaKey('Transcript', '1.2', fMap['target']))
         faberIssuerPublicKey = userCLI.looper.run(
->>>>>>> 768f6ef2
             getPublicKey(faberAgent.issuer.wallet, faberSchemaId))
         userFaberIssuerPublicKey = userCLI.looper.run(
             getPublicKey(userCLI.agent.prover.wallet, faberSchemaId))
@@ -228,13 +218,8 @@
         jobCertClaimRequested(be, do, userCLI, None,
                               jobCertificateClaimMap, reqClaimOut1, None)
 
-<<<<<<< HEAD
         acmeSchemaId = ID(SchemaKey('Job-Certificate', '0.2', aMap['remote']))
-        acmeIssuerKey = userCLI.looper.run(getPublicKey(
-=======
-        acmeSchemaId = ID(SchemaKey('Job-Certificate', '0.2', aMap['target']))
         acmeIssuerPublicKey = userCLI.looper.run(getPublicKey(
->>>>>>> 768f6ef2
             acmeAgent.issuer.wallet, acmeSchemaId))
         userAcmeIssuerPublicKey = userCLI.looper.run(getPublicKey(
             userCLI.agent.prover.wallet, acmeSchemaId))
