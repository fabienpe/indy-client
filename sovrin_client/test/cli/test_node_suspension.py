from plenum.common.constants import SERVICES, VALIDATOR, TARGET_NYM, DATA
from sovrin_common.roles import Roles
from stp_core.network.port_dispenser import genHa

from sovrin_client.test.cli.helper import doSendNodeCmd


def testSuspendNode(be, do, trusteeCli, newNodeAdded):
    """
    Suspend a node and then cancel suspension. Suspend while suspended
    to test that there is no error
    """
    newNodeVals = newNodeAdded

    be(trusteeCli)

    newNodeVals['newNodeData'][SERVICES] = []
    doSendNodeCmd(do, newNodeVals)
    # Re-suspend node
<<<<<<< HEAD
    nodeData['newNodeData'][SERVICES] = []
    doNodeCmd(do, nodeData=nodeData,
              expMsgs=['node already has the same data as requested'])
=======
    newNodeVals['newNodeData'][SERVICES] = []
    doSendNodeCmd(do, newNodeVals)
>>>>>>> 50a7983f

    # Cancel suspension
    newNodeVals['newNodeData'][SERVICES] = [VALIDATOR]
    doSendNodeCmd(do, newNodeVals)

    # Re-cancel suspension
<<<<<<< HEAD
    nodeData['newNodeData'][SERVICES] = [VALIDATOR]
    doNodeCmd(do, nodeData=nodeData,
              expMsgs=['node already has the same data as requested'])
=======
    newNodeVals['newNodeData'][SERVICES] = [VALIDATOR]
    doSendNodeCmd(do, newNodeVals)
>>>>>>> 50a7983f


def testSuspendNodeWhichWasNeverActive(be, do, trusteeCli, nymAddedOut,
                                       poolNodesStarted, trusteeMap):
    """
    Add a node without services field and check that the ledger does not
    contain the `services` field and check that it can be blacklisted and
    the ledger has `services` as empty list
    """
    newStewardSeed = '0000000000000000000KellySteward2'
    newStewardIdr = 'DqCx7RFEpSUMZbV2mH89XPH6JT3jMvDNU55NTnBHsQCs'
    be(trusteeCli)
    do('send NYM dest={{remote}} role={role}'.format(
        role=Roles.STEWARD.name),
       within=5,
       expect=nymAddedOut, mapper={'remote': newStewardIdr})
    do('new key with seed {}'.format(newStewardSeed))
    nport, cport = (_[1] for _ in genHa(2))
    nodeId = '6G9QhQa3HWjRKeRmEvEkLbWWf2t7cw6KLtafzi494G4G'
    newNodeVals = {
        'newNodeIdr': nodeId,
        'newNodeData': {'client_port': cport,
                        'client_ip': '127.0.0.1',
                        'alias': 'Node6',
                        'node_ip': '127.0.0.1',
                        'node_port': nport
                        }
    }
    doSendNodeCmd(do, newNodeVals)

    for node in poolNodesStarted.nodes.values():
        txn = list(node.poolLedger.getAllTxn().values())[-1]
        assert txn[TARGET_NYM] == nodeId
        assert SERVICES not in txn[DATA]

    do('new key with seed {}'.format(trusteeMap['trusteeSeed']))
    newNodeVals['newNodeData'][SERVICES] = []
    doSendNodeCmd(do, newNodeVals)

    for node in poolNodesStarted.nodes.values():
        txn = list(node.poolLedger.getAllTxn().values())[-1]
        assert txn[TARGET_NYM] == nodeId
        assert SERVICES in txn[DATA] and txn[DATA][SERVICES] == []<|MERGE_RESOLUTION|>--- conflicted
+++ resolved
@@ -17,28 +17,18 @@
     newNodeVals['newNodeData'][SERVICES] = []
     doSendNodeCmd(do, newNodeVals)
     # Re-suspend node
-<<<<<<< HEAD
-    nodeData['newNodeData'][SERVICES] = []
-    doNodeCmd(do, nodeData=nodeData,
+    newNodeVals['newNodeData'][SERVICES] = []
+    doSendNodeCmd(do, newNodeVals,
               expMsgs=['node already has the same data as requested'])
-=======
-    newNodeVals['newNodeData'][SERVICES] = []
-    doSendNodeCmd(do, newNodeVals)
->>>>>>> 50a7983f
 
     # Cancel suspension
     newNodeVals['newNodeData'][SERVICES] = [VALIDATOR]
     doSendNodeCmd(do, newNodeVals)
 
     # Re-cancel suspension
-<<<<<<< HEAD
-    nodeData['newNodeData'][SERVICES] = [VALIDATOR]
-    doNodeCmd(do, nodeData=nodeData,
+    newNodeVals['newNodeData'][SERVICES] = [VALIDATOR]
+    doSendNodeCmd(do, nodeVals=newNodeVals,
               expMsgs=['node already has the same data as requested'])
-=======
-    newNodeVals['newNodeData'][SERVICES] = [VALIDATOR]
-    doSendNodeCmd(do, newNodeVals)
->>>>>>> 50a7983f
 
 
 def testSuspendNodeWhichWasNeverActive(be, do, trusteeCli, nymAddedOut,
