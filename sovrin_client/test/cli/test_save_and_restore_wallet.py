--- conflicted
+++ resolved
@@ -1,12 +1,12 @@
 import os
-from plenum.test.cli.helper import checkWalletFilePersisted, checkWalletRestored, \
-    createAndAssertNewCreation, createAndAssertNewKeyringCreation, \
-    useAndAssertKeyring, exitFromCli, restartCliAndAssert
 from time import sleep
 
 import pytest
 from plenum.cli.cli import Exit, Cli
 from plenum.common.util import createDirIfNotExists
+from plenum.test.cli.helper import checkWalletFilePersisted, checkWalletRestored, \
+    createAndAssertNewCreation, createAndAssertNewKeyringCreation, \
+    useAndAssertKeyring, exitFromCli, restartCliAndAssert
 
 from sovrin_client.client.wallet.wallet import Wallet
 from sovrin_client.test.cli.helper import prompt_is
@@ -100,7 +100,6 @@
     ], within=5)
 
 
-<<<<<<< HEAD
 def createNewKey(do, cli, keyringName):
     createAndAssertNewCreation(do, cli, keyringName)
 
@@ -113,8 +112,6 @@
     useAndAssertKeyring(do, name, expectedName, expectedMsgs)
 
 
-=======
->>>>>>> 4c19f15a
 @pytest.mark.skipif('sys.platform == "win32"', reason='SOV-385')
 def testSaveAndRestoreWallet(do, be, cliForMultiNodePools,
                              aliceMultiNodePools,
