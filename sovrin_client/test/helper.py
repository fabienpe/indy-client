<<<<<<< HEAD
from typing import Union, Tuple

from config.config import cmod
=======
import inspect
import re

from collections import namedtuple
from pathlib import Path
from typing import Union, Tuple

from plenum.common.util import randomString

>>>>>>> 50a7983f
from plenum.test import waits
from sovrin_client.test.client.TestClient import TestClient

from stp_core.common.log import getlogger
from plenum.common.signer_did import DidSigner
from plenum.common.signer_simple import SimpleSigner
from plenum.common.constants import REQNACK, OP_FIELD_NAME, REJECT
from plenum.common.types import f, HA
from stp_core.types import Identifier

from stp_core.loop.eventually import eventually
from plenum.test.test_client import genTestClient as genPlenumTestClient, \
    genTestClientProvider as genPlenumTestClientProvider

from sovrin_common.identity import Identity
from sovrin_common.constants import NULL

from sovrin_client.client.wallet.upgrade import Upgrade
from sovrin_client.client.wallet.wallet import Wallet

logger = getlogger()


<<<<<<< HEAD
class TestClientStorage(TempStorage):
    def __init__(self, name, baseDir):
        self.name = name
        self.baseDir = baseDir

    def cleanupDataLocation(self):
        self.cleanupDirectory(self.dataLocation)


@spyable(methods=[Client.handleOneNodeMsg])
class TestClient(Client, StackedTester, TestClientStorage):
    def __init__(self, *args, **kwargs):
        super().__init__(*args, **kwargs)
        TestClientStorage.__init__(self, self.name, self.basedirpath)

    @staticmethod
    def stackType():
        return TestStack

    def onStopping(self, *args, **kwargs):
        # TODO: Why we needed following line?
        # self.cleanupDataLocation()
        super().onStopping(*args, **kwargs)


=======
>>>>>>> 50a7983f
def createNym(looper, nym, creatorClient, creatorWallet: Wallet, role=None,
              verkey=None):
    idy = Identity(identifier=nym,
                   verkey=verkey,
                   role=role)
    creatorWallet.addTrustAnchoredIdentity(idy)
    reqs = creatorWallet.preparePending()
    creatorClient.submitReqs(*reqs)

    def check():
        assert creatorWallet._trustAnchored[nym].seqNo

    timeout = waits.expectedTransactionExecutionTime(
        len(creatorClient.nodeReg)
    )
    looper.run(eventually(check, retryWait=1, timeout=timeout))


def makePendingTxnsRequest(client, wallet):
    wallet.pendSyncRequests()
    prepared = wallet.preparePending()
    client.submitReqs(*prepared)


def buildStewardClient(looper, tdir, stewardWallet):
    s, _ = genTestClient(tmpdir=tdir, usePoolLedger=True)
    s.registerObserver(stewardWallet.handleIncomingReply)
    looper.add(s)
    looper.run(s.ensureConnectedToNodes())
    makePendingTxnsRequest(s, stewardWallet)
    return s


def addRole(looper, creatorClient, creatorWallet, name, useDid=True,
            addVerkey=True, role=None):
    wallet = Wallet(name)
    signer = DidSigner() if useDid else SimpleSigner()
    idr, _ = wallet.addIdentifier(signer=signer)
    verkey = wallet.getVerkey(idr) if addVerkey else None
    createNym(looper, idr, creatorClient, creatorWallet, verkey=verkey,
              role=role)
    return wallet


def submitPoolUpgrade(looper, senderClient, senderWallet, name, action, version,
                      schedule, timeout, sha256):
    upgrade = Upgrade(name, action, schedule, version, sha256, timeout,
                      senderWallet.defaultId)
    senderWallet.doPoolUpgrade(upgrade)
    reqs = senderWallet.preparePending()
    senderClient.submitReqs(*reqs)

    def check():
        assert senderWallet._upgrades[upgrade.key].seqNo
    timeout = waits.expectedTransactionExecutionTime(
        len(senderClient.nodeReg)
    )
    looper.run(eventually(check, timeout=timeout))


def getClientAddedWithRole(nodeSet, tdir, looper, client, wallet, name,
                           role=None, client_connects_to=None):
    newWallet = addRole(looper, client, wallet, name=name, role=role)
    c, _ = genTestClient(nodeSet, tmpdir=tdir, usePoolLedger=True)
    looper.add(c)
    looper.run(c.ensureConnectedToNodes(count=client_connects_to))
    c.registerObserver(newWallet.handleIncomingReply)
    return c, newWallet


def checkErrorMsg(typ, client, reqId, contains='', nodeCount=4):
    reqs = [x for x, _ in client.inBox if x[OP_FIELD_NAME] == typ and
            x[f.REQ_ID.nm] == reqId]
    for r in reqs:
        assert f.REASON.nm in r
        assert contains in r[f.REASON.nm], '{} not in {}'.format(contains,
                                                                 r[f.REASON.nm])
    assert len(reqs) == nodeCount


def checkNacks(client, reqId, contains='', nodeCount=4):
    checkErrorMsg(REQNACK, client, reqId, contains=contains, nodeCount=nodeCount)


def checkRejects(client, reqId, contains='', nodeCount=4):
    checkErrorMsg(REJECT, client, reqId, contains=contains,
                  nodeCount=nodeCount)


def submitAndCheckRejects(looper, client, wallet, op, identifier,
                          contains='UnauthorizedClientRequest'):
    req = wallet.signOp(op, identifier=identifier)
    wallet.pendRequest(req)
    reqs = wallet.preparePending()
    client.submitReqs(*reqs)
    timeout = waits.expectedReqNAckQuorumTime()
    looper.run(eventually(checkRejects,
                          client,
                          req.reqId,
                          contains, retryWait=1, timeout=timeout))


def genTestClient(nodes = None,
                  nodeReg=None,
                  tmpdir=None,
                  identifier: Identifier = None,
                  verkey: str = None,
                  peerHA: Union[HA, Tuple[str, int]] = None,
                  testClientClass=TestClient,
                  usePoolLedger=False,
                  name: str=None) -> (TestClient, Wallet):
    testClient, wallet = genPlenumTestClient(nodes,
                                             nodeReg,
                                             tmpdir,
                                             testClientClass,
                                             verkey=verkey,
                                             identifier=identifier,
                                             bootstrapKeys=False,
                                             usePoolLedger=usePoolLedger,
                                             name=name)
    testClient.peerHA = peerHA
    return testClient, wallet


def genConnectedTestClient(looper,
                           nodes = None,
                           nodeReg=None,
                           tmpdir=None,
                           identifier: Identifier = None,
                           verkey: str = None
                           ) -> TestClient:
    c, w = genTestClient(nodes, nodeReg=nodeReg, tmpdir=tmpdir,
                         identifier=identifier, verkey=verkey)
    looper.add(c)
    looper.run(c.ensureConnectedToNodes())
    return c, w


def genTestClientProvider(nodes = None,
                          nodeReg=None,
                          tmpdir=None,
                          clientGnr=genTestClient):
    return genPlenumTestClientProvider(nodes, nodeReg, tmpdir, clientGnr)


def clientFromSigner(signer, looper, nodeSet, tdir):
    wallet = Wallet(signer.identifier)
    wallet.addIdentifier(signer)
    s = genTestClient(nodeSet, tmpdir=tdir, identifier=signer.identifier)
    looper.add(s)
    looper.run(s.ensureConnectedToNodes())
    return s


def addUser(looper, creatorClient, creatorWallet, name, useDid=True,
            addVerkey=True):
    wallet = Wallet(name)
    signer = DidSigner() if useDid else SimpleSigner()
    idr, _ = wallet.addIdentifier(signer=signer)
    verkey = wallet.getVerkey(idr) if addVerkey else None
    createNym(looper, idr, creatorClient, creatorWallet, verkey=verkey)
    return wallet


def peer_path(filename):
    s = inspect.stack()
    caller = None
    for i in range(1, len(s)):
        # pycharm can wrap calls, so we want to ignore those in the stack
        if 'pycharm' not in s[i].filename:
            caller = s[i].filename
            break
    return Path(caller).parent.joinpath(filename)


def _within_hint(match, ctx):
    w = match.group(1)
    ctx.cmd_within = float(w) if w else None


def _ignore_extra_lines(match, ctx):
    ctx.ignore_extra_lines = True

CommandHints = namedtuple('CommandHints', 'pattern, callback')
command_hints = [
    CommandHints(r'\s*within\s*:\s*(\d*\.?\d*)', _within_hint),
    CommandHints(r'\s*ignore\s*extra\s*lines\s*', _ignore_extra_lines),
]


# marker class for regex pattern
class P(str):
    def match(self, other):
        return re.match('^{}$'.format(self), other)


class RunnerContext:
    def __init__(self):
        self.clis = {}
        self.output = []
        self.cmd_within = None
        self.line_no = 0


class ScriptRunner:
    def __init__(self, CliBuilder, looper, be, do, expect):
        self._cli_builder = CliBuilder
        self._looper = looper
        self._be = be
        self._do = do
        self._expect = expect

        # contexts allows one ScriptRunner maintain state for multiple scripts
        self._contexts = {}
        self._cur_context_name = None

        Router = namedtuple('Router', 'pattern, ends_output, handler')

        self.routers = [
            Router(re.compile(r'\s*#(.*)'), False, self._handleComment),
            Router(re.compile(r'\s*(\S*)?\s*>\s*(.*?)\s*(?:<--(.*?))?\s*'), True, self._handleCommand),
            Router(re.compile(r'\s*~\s*(be|start)\s+(.*)'), True, self._handleBe)]

    # noinspection PyAttributeOutsideInit

    def cur_ctx(self):
        try:
            return self._contexts[self._cur_context_name]
        except KeyError:
            self._contexts[self._cur_context_name] = RunnerContext()
        return self._contexts[self._cur_context_name]

    def run(self, filename, context=None):
        # by default, use a new context for each run
        self._cur_context_name = context if context else randomString()

        contents = Path(filename).read_text()

        for line in contents.lstrip().splitlines():
            self.cur_ctx().line_no += 1
            for r in self.routers:
                m = r.pattern.fullmatch(line)
                if m:
                    if r.ends_output:
                        self._checkOutput()
                    r.handler(m)
                    break
            else:
                self.cur_ctx().output.append(line)

        self._checkOutput()

    def _be_str(self, cli_str, create_if_no_exist=False):
        if cli_str not in self.cur_ctx().clis:
            if not create_if_no_exist:
                raise RuntimeError("{} does not exist; 'start' it first".
                                   format(cli_str))
            self.cur_ctx().clis[cli_str] = next(
                self._cli_builder(cli_str,
                                  looper=self._looper,
                                  unique_name=cli_str + '-' +
                                              self._cur_context_name))
        self._be(self.cur_ctx().clis[cli_str])

    def _handleBe(self, match):
        self._be_str(match.group(2), True)

    def _handleComment(self, match):
        c = match.group(1).strip()
        if c == 'break':
            pass

    def _handleCommand(self, match):
        cli_str = match.group(1)
        if cli_str:
            self._be_str(cli_str)

        cmd = match.group(2)

        hint_str = match.group(3)
        if hint_str:
            hints = hint_str.strip().split(',')
            for hint in hints:
                hint = hint.strip()
                for hint_handler in command_hints:
                    m = re.match(hint_handler.pattern, hint)
                    if m:
                        hint_handler.callback(m, self.cur_ctx())
                        break
                else:
                    raise RuntimeError("no handler found for hint '{}' at "
                                       "line no {}".
                                       format(hint, self.cur_ctx().line_no))

        self._do(cmd)

    def _checkOutput(self):
        if self.cur_ctx().output:
            new = []
            reout = re.compile(r'(.*)<--\s*regex\s*')
            for o in self.cur_ctx().output:
                m = reout.fullmatch(o)
                if m:
                    new.append(P(m.group(1).rstrip()))
                else:
                    new.append(o)

            ignore_extra_lines = False
            if hasattr(self.cur_ctx(), 'ignore_extra_lines'):
                ignore_extra_lines = self.cur_ctx().ignore_extra_lines
            self._expect(new,
                         within=self.cur_ctx().cmd_within,
                         line_no=self.cur_ctx().line_no,
                         ignore_extra_lines=ignore_extra_lines)
            self.cur_ctx().output = []
            self.cur_ctx().cmd_within = None
            self.cur_ctx().ignore_extra_lines = False<|MERGE_RESOLUTION|>--- conflicted
+++ resolved
@@ -1,18 +1,13 @@
-<<<<<<< HEAD
 from typing import Union, Tuple
-
-from config.config import cmod
-=======
 import inspect
 import re
 
 from collections import namedtuple
 from pathlib import Path
-from typing import Union, Tuple
-
+
+from config.config import cmod
 from plenum.common.util import randomString
 
->>>>>>> 50a7983f
 from plenum.test import waits
 from sovrin_client.test.client.TestClient import TestClient
 
@@ -36,34 +31,6 @@
 logger = getlogger()
 
 
-<<<<<<< HEAD
-class TestClientStorage(TempStorage):
-    def __init__(self, name, baseDir):
-        self.name = name
-        self.baseDir = baseDir
-
-    def cleanupDataLocation(self):
-        self.cleanupDirectory(self.dataLocation)
-
-
-@spyable(methods=[Client.handleOneNodeMsg])
-class TestClient(Client, StackedTester, TestClientStorage):
-    def __init__(self, *args, **kwargs):
-        super().__init__(*args, **kwargs)
-        TestClientStorage.__init__(self, self.name, self.basedirpath)
-
-    @staticmethod
-    def stackType():
-        return TestStack
-
-    def onStopping(self, *args, **kwargs):
-        # TODO: Why we needed following line?
-        # self.cleanupDataLocation()
-        super().onStopping(*args, **kwargs)
-
-
-=======
->>>>>>> 50a7983f
 def createNym(looper, nym, creatorClient, creatorWallet: Wallet, role=None,
               verkey=None):
     idy = Identity(identifier=nym,
