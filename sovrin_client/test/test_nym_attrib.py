import json
from contextlib import contextmanager

import base58
import libnacl.public
import pytest

from stp_core.loop.eventually import eventually
from plenum.common.log import getlogger
from plenum.common.signer_simple import SimpleSigner
from plenum.common.constants import ENC, DATA, REPLY, TXN_TIME, TXN_ID, OP_FIELD_NAME
from plenum.common.types import f
from plenum.common.util import adict
from sovrin_client.client.client import Client
from sovrin_client.client.wallet.attribute import Attribute, LedgerStore
from sovrin_client.client.wallet.wallet import Wallet
from sovrin_common.identity import Identity
from sovrin_common.constants import ATTRIB, NYM, TARGET_NYM, TXN_TYPE, ROLE, \
    NONCE, SKEY, TRUST_ANCHOR
from sovrin_common.util import getSymmetricallyEncryptedVal
from sovrin_node.test.helper import submitAndCheck, \
    makeAttribRequest, makeGetNymRequest, addAttributeAndCheck, TestNode
from sovrin_client.test.helper import checkNacks, submitAndCheckNacks, \
    genTestClient, createNym

logger = getlogger()

whitelistArray = []


def whitelist():
    return whitelistArray


@pytest.fixture(scope="module")
def attributeName():
    return 'name'


@pytest.fixture(scope="module")
def attributeValue():
    return 'Mario'


@pytest.fixture(scope="module")
def attributeData(attributeName, attributeValue):
    return json.dumps({attributeName: attributeValue})


@pytest.fixture(scope="module")
def addedRawAttribute(userWalletA: Wallet, trustAnchor: Client,
                      trustAnchorWallet: Wallet, attributeData, looper):
    attrib = Attribute(name='test attribute',
                       origin=trustAnchorWallet.defaultId,
                       value=attributeData,
                       dest=userWalletA.defaultId,
                       ledgerStore=LedgerStore.RAW)
    addAttributeAndCheck(looper, trustAnchor, trustAnchorWallet, attrib)
    return attrib


@pytest.fixture(scope="module")
def symEncData(attributeData):
    encData, secretKey = getSymmetricallyEncryptedVal(attributeData)
    return adict(data=attributeData, encData=encData, secretKey=secretKey)


@pytest.fixture(scope="module")
def addedEncryptedAttribute(userIdA, trustAnchor, trustAnchorWallet, looper,
                            symEncData):
    op = {
        TARGET_NYM: userIdA,
        TXN_TYPE: ATTRIB,
        ENC: symEncData.encData
    }

    return submitAndCheck(looper, trustAnchor, trustAnchorWallet, op)[0]


@pytest.fixture(scope="module")
def nonTrustAnchor(looper, nodeSet, tdir):
    sseed = b'a secret trust anchor seed......'
    signer = SimpleSigner(seed=sseed)
    c, _ = genTestClient(nodeSet, tmpdir=tdir, usePoolLedger=True)
    w = Wallet(c.name)
    w.addIdentifier(signer=signer)
    c.registerObserver(w.handleIncomingReply)
    looper.add(c)
    looper.run(c.ensureConnectedToNodes())
    return c, w


@pytest.fixture(scope="module")
def anotherTrustAnchor(nodeSet, steward, stewardWallet, tdir, looper):
    sseed = b'1 secret trust anchor seed......'
    signer = SimpleSigner(seed=sseed)
    c, _ = genTestClient(nodeSet, tmpdir=tdir, usePoolLedger=True)
    w = Wallet(c.name)
    w.addIdentifier(signer=signer)
    c.registerObserver(w.handleIncomingReply)
    looper.add(c)
    looper.run(c.ensureConnectedToNodes())
    createNym(looper, signer.identifier, steward, stewardWallet,
              role=TRUST_ANCHOR, verkey=signer.verkey)
    return c, w


def testCreateStewardWallet(stewardWallet):
    pass


@contextmanager
def whitelistextras(*msg):
    global whitelistArray
    ins = {m: (m in whitelistArray) for m in msg}
    [whitelistArray.append(m) for m, _in in ins.items() if not _in]
    yield
    [whitelistArray.remove(m) for m, _in in ins.items() if not _in]


def testNonStewardCannotCreateATrustAnchor(nodeSet, client1, wallet1, looper):

    with whitelistextras("UnknownIdentifier"):
        seed = b'a secret trust anchor seed......'
        trustAnchorSigner = SimpleSigner(seed=seed)

        trustAnchorNym = trustAnchorSigner.identifier

        op = {
            TARGET_NYM: trustAnchorNym,
            TXN_TYPE: NYM,
            ROLE: TRUST_ANCHOR
        }

        submitAndCheckNacks(looper=looper, client=client1, wallet=wallet1, op=op,
                            identifier=wallet1.defaultId,
                            contains="UnknownIdentifier")


def testStewardCreatesATrustAnchor(steward, addedTrustAnchor):
    pass


@pytest.mark.skip(reason="SOV-560. Cannot create another sponsor with same nym")
def testStewardCreatesAnotherTrustAnchor(nodeSet, steward, stewardWallet, looper,
                                     trustAnchorWallet):
    createNym(looper, trustAnchorWallet.defaultId, steward, stewardWallet, TRUST_ANCHOR)
    return trustAnchorWallet


def testNonTrustAnchorCannotCreateAUser(nodeSet, looper, nonTrustAnchor):
    with whitelistextras("UnknownIdentifier"):
        client, wallet = nonTrustAnchor
        useed = b'this is a secret apricot seed...'
        userSigner = SimpleSigner(seed=useed)

        userNym = userSigner.identifier

        op = {
            TARGET_NYM: userNym,
            TXN_TYPE: NYM
        }

        submitAndCheckNacks(looper, client, wallet, op,
                            identifier=wallet.defaultId,
                            contains="UnknownIdentifier")


def testTrustAnchorCreatesAUser(steward, userWalletA):
    pass


@pytest.fixture(scope="module")
def nymsAddedInQuickSuccession(nodeSet, addedTrustAnchor, looper,
                               trustAnchor, trustAnchorWallet):
    usigner = SimpleSigner()
    nym = usigner.verkey
    idy = Identity(identifier=nym)
    trustAnchorWallet.addTrustAnchoredIdentity(idy)
    # Creating a NYM request with same nym again
    req = idy.ledgerRequest()
    trustAnchorWallet._pending.appendleft((req, idy.identifier))
    reqs = trustAnchorWallet.preparePending()
    trustAnchor.submitReqs(*reqs)

    def check():
        assert trustAnchorWallet._trustAnchored[nym].seqNo

    looper.run(eventually(check, timeout=2))

    looper.run(eventually(checkNacks,
                          trustAnchor,
                          req.reqId,
                          "is already added",
                          retryWait=1, timeout=15))
    count = 0
    for node in nodeSet:
        txns = node.domainLedger.getAllTxn()
        for seq, txn in txns.items():
            if txn[TXN_TYPE] == NYM and txn[TARGET_NYM] == usigner.identifier:
                count += 1

    assert(count == len(nodeSet))


@pytest.mark.skip(reason="SOV-560. NYM transaction now used to update too")
def testAddNymsInQuickSuccession(nymsAddedInQuickSuccession):
    pass


def testTrustAnchorAddsAttributeForUser(addedRawAttribute):
    pass


def testClientGetsResponseWithoutConsensusForUsedReqId(nodeSet, looper, steward,
                                                       addedTrustAnchor, trustAnchor,
                                                       userWalletA,
                                                       attributeName,
                                                       attributeData,
                                                       addedRawAttribute):
    lastReqId = None
    replies = {}
    for msg, sender in reversed(trustAnchor.inBox):
        if msg[OP_FIELD_NAME] == REPLY:
            if not lastReqId:
                lastReqId = msg[f.RESULT.nm][f.REQ_ID.nm]
            if msg.get(f.RESULT.nm, {}).get(f.REQ_ID.nm) == lastReqId:
                replies[sender] = msg
            if len(replies) == len(nodeSet):
                break

    trustAnchorWallet = addedTrustAnchor
    attrib = Attribute(name=attributeName,
                       origin=trustAnchorWallet.defaultId,
                       value=attributeData,
                       dest=userWalletA.defaultId,
                       ledgerStore=LedgerStore.RAW)
    trustAnchorWallet.addAttribute(attrib)
    req = trustAnchorWallet.preparePending()[0]
    _, key = trustAnchorWallet._prepared.pop((req.identifier, req.reqId))
    req.reqId = lastReqId
<<<<<<< HEAD
    req.signature = sponsorWallet.signMsg(msg=req.signingState,
=======
    req.signature = trustAnchorWallet.signMsg(msg=req.getSigningState(),
>>>>>>> b31d582b
                                          identifier=req.identifier)
    trustAnchorWallet._prepared[req.identifier, req.reqId] = req, key
    trustAnchor.submitReqs(req)

    def chk():
        nonlocal trustAnchor, lastReqId, replies
        for node in nodeSet:
            last = node.spylog.getLast(TestNode.getReplyFor.__name__)
            assert last
            result = last.result
            assert result is not None

            # TODO: Time is not equal as some precision is lost while storing
            # in oientdb, using seconds may be an option, need to think of a
            # use cases where time in milliseconds is required
            replies[node.clientstack.name][f.RESULT.nm].pop(TXN_TIME, None)
            result.result.pop(TXN_TIME, None)

            assert replies[node.clientstack.name][f.RESULT.nm] == result.result

    looper.run(eventually(chk, retryWait=1, timeout=5))


def checkGetAttr(reqKey, trustAnchor, attrName, attrValue):
    reply, status = trustAnchor.getReply(*reqKey)
    assert reply
    data = json.loads(reply.get(DATA))
    assert status == "CONFIRMED" and \
           (data is not None and data.get(attrName) == attrValue)


def getAttribute(looper, trustAnchor, trustAnchorWallet, userIdA, attributeName,
                 attributeValue):
    attrib = Attribute(name=attributeName,
                       value=None,
                       dest=userIdA,
                       ledgerStore=LedgerStore.RAW)
    req = trustAnchorWallet.requestAttribute(attrib,
                                         sender=trustAnchorWallet.defaultId)
    trustAnchor.submitReqs(req)
    looper.run(eventually(checkGetAttr, req.key, trustAnchor,
                          attributeName, attributeValue, retryWait=1,
                          timeout=20))


@pytest.fixture(scope="module")
def checkAddAttribute(userWalletA, trustAnchor, trustAnchorWallet, attributeName,
                      attributeValue, addedRawAttribute, looper):
    getAttribute(looper=looper,
                 trustAnchor=trustAnchor,
                 trustAnchorWallet=trustAnchorWallet,
                 userIdA=userWalletA.defaultId,
                 attributeName=attributeName,
                 attributeValue=attributeValue)


def testTrustAnchorGetAttrsForUser(checkAddAttribute):
    pass


def testNonTrustAnchorCannotAddAttributeForUser(nodeSet, nonTrustAnchor, userIdA,
                                            looper, attributeData):
    with whitelistextras("UnknownIdentifier"):
        client, wallet = nonTrustAnchor
        attrib = Attribute(name='test1 attribute',
                           origin=wallet.defaultId,
                           value=attributeData,
                           dest=userIdA,
                           ledgerStore=LedgerStore.RAW)
        reqs = makeAttribRequest(client, wallet, attrib)
        looper.run(eventually(checkNacks,
                              client,
                              reqs[0].reqId,
                              "UnknownIdentifier", retryWait=1, timeout=15))


def testOnlyUsersTrustAnchorCanAddAttribute(nodeSet, looper,
                                        steward, stewardWallet,
                                        attributeData, anotherTrustAnchor, userIdA):
    with whitelistextras("UnauthorizedClientRequest"):
        client, wallet = anotherTrustAnchor
        attrib = Attribute(name='test2 attribute',
                           origin=wallet.defaultId,
                           value=attributeData,
                           dest=userIdA,
                           ledgerStore=LedgerStore.RAW)
        reqs = makeAttribRequest(client, wallet, attrib)
        looper.run(eventually(checkNacks,
                              client,
                              reqs[0].reqId,
                              retryWait=1, timeout=15))


def testStewardCannotAddUsersAttribute(nodeSet, looper, steward,
                                       stewardWallet, userIdA, attributeData):
    with whitelistextras("UnauthorizedClientRequest"):
        attrib = Attribute(name='test3 attribute',
                           origin=stewardWallet.defaultId,
                           value=attributeData,
                           dest=userIdA,
                           ledgerStore=LedgerStore.RAW)
        reqs = makeAttribRequest(steward, stewardWallet, attrib)
        looper.run(eventually(checkNacks,
                              steward,
                              reqs[0].reqId,
                              retryWait=1, timeout=15))


@pytest.mark.skip(reason="SOV-560. Attribute encryption is done in client")
def testTrustAnchorAddedAttributeIsEncrypted(addedEncryptedAttribute):
    pass


@pytest.mark.skip(reason="SOV-560. Attribute Disclosure is not done for now")
def testTrustAnchorDisclosesEncryptedAttribute(addedEncryptedAttribute, symEncData,
                                           looper, userSignerA, trustAnchorSigner,
                                           trustAnchor):
    box = libnacl.public.Box(trustAnchorSigner.naclSigner.keyraw,
                             userSignerA.naclSigner.verraw)

    data = json.dumps({SKEY: symEncData.secretKey,
                       TXN_ID: addedEncryptedAttribute[TXN_ID]})
    nonce, boxedMsg = box.encrypt(data.encode(), pack_nonce=False)

    op = {
        TARGET_NYM: userSignerA.verstr,
        TXN_TYPE: ATTRIB,
        NONCE: base58.b58encode(nonce),
        ENC: base58.b58encode(boxedMsg)
    }
    submitAndCheck(looper, trustAnchor, op,
                   identifier=trustAnchorSigner.verstr)


@pytest.mark.skip(reason="SOV-561. Pending implementation")
def testTrustAnchorAddedAttributeCanBeChanged(addedRawAttribute):
    # TODO but only by user(if user has taken control of his identity) and
    # trustAnchor
    raise NotImplementedError


def testGetAttribute(nodeSet, addedTrustAnchor, trustAnchorWallet: Wallet, trustAnchor,
                     userIdA, addedRawAttribute, attributeData):
    assert attributeData in [a.value for a in trustAnchorWallet.getAttributesForNym(userIdA)]


# TODO: Ask Jason, if getting the latest attribute makes sense since in case
# of encrypted and hashed attributes, there is no name.
def testLatestAttrIsReceived(nodeSet, addedTrustAnchor, trustAnchorWallet, looper,
                             trustAnchor, userIdA):

    attr1 = json.dumps({'name': 'Mario'})
    attrib = Attribute(name='name',
                       origin=trustAnchorWallet.defaultId,
                       value=attr1,
                       dest=userIdA,
                       ledgerStore=LedgerStore.RAW)
    addAttributeAndCheck(looper, trustAnchor, trustAnchorWallet, attrib)
    assert attr1 in [a.value for a in trustAnchorWallet.getAttributesForNym(userIdA)]

    attr2 = json.dumps({'name': 'Luigi'})
    attrib = Attribute(name='name',
                       origin=trustAnchorWallet.defaultId,
                       value=attr2,
                       dest=userIdA,
                       ledgerStore=LedgerStore.RAW)
    addAttributeAndCheck(looper, trustAnchor, trustAnchorWallet, attrib)
    logger.debug([a.value for a in trustAnchorWallet.getAttributesForNym(userIdA)])
    assert attr2 in [a.value for a in
                     trustAnchorWallet.getAttributesForNym(userIdA)]


@pytest.mark.skip(reason="SOV-561. Test not implemented")
def testGetTxnsNoSeqNo():
    """
    Test GET_TXNS from client and do not provide any seqNo to fetch from
    """
    pass


@pytest.mark.skip(reason="SOV-560. Come back to it later since "
                         "requestPendingTxns move to wallet")
def testGetTxnsSeqNo(nodeSet, addedTrustAnchor, tdir, trustAnchorWallet, looper):
    """
    Test GET_TXNS from client and provide seqNo to fetch from
    """
    trustAnchor = genTestClient(nodeSet, tmpdir=tdir, usePoolLedger=True)

    looper.add(trustAnchor)
    looper.run(trustAnchor.ensureConnectedToNodes())

    def chk():
        assert trustAnchor.spylog.count(trustAnchor.requestPendingTxns.__name__) > 0

    looper.run(eventually(chk, retryWait=1, timeout=3))


def testNonTrustAnchoredNymCanDoGetNym(nodeSet, addedTrustAnchor,
                                   trustAnchorWallet, tdir, looper):
    signer = SimpleSigner()
    someClient, _ = genTestClient(nodeSet, tmpdir=tdir, usePoolLedger=True)
    wallet = Wallet(someClient.name)
    wallet.addIdentifier(signer=signer)
    someClient.registerObserver(wallet.handleIncomingReply)
    looper.add(someClient)
    looper.run(someClient.ensureConnectedToNodes())
    needle = trustAnchorWallet.defaultId
    makeGetNymRequest(someClient, wallet, needle)
    looper.run(eventually(someClient.hasNym, needle, retryWait=1, timeout=5))


def testUserAddAttrsForHerSelf(nodeSet, looper, userClientA, userWalletA,
                               userIdA, attributeData):
    attr1 = json.dumps({'age': 25})
    attrib = Attribute(name='test4 attribute',
                       origin=userIdA,
                       value=attr1,
                       dest=userIdA,
                       ledgerStore=LedgerStore.RAW)
    addAttributeAndCheck(looper, userClientA, userWalletA, attrib)


def testAttrWithNoDestAdded(nodeSet, looper, userClientA, userWalletA,
                               userIdA, attributeData):
    attr1 = json.dumps({'age': 24})
    attrib = Attribute(name='test4 attribute',
                       origin=userIdA,
                       value=attr1,
                       dest=None,
                       ledgerStore=LedgerStore.RAW)
    addAttributeAndCheck(looper, userClientA, userWalletA, attrib)<|MERGE_RESOLUTION|>--- conflicted
+++ resolved
@@ -8,15 +8,15 @@
 from stp_core.loop.eventually import eventually
 from plenum.common.log import getlogger
 from plenum.common.signer_simple import SimpleSigner
-from plenum.common.constants import ENC, DATA, REPLY, TXN_TIME, TXN_ID, OP_FIELD_NAME
+from plenum.common.constants import ENC, DATA, REPLY, TXN_TIME, TXN_ID, \
+    OP_FIELD_NAME, ATTRIB, NYM, TARGET_NYM, \
+    TXN_TYPE, ROLE, NONCE, SKEY, TRUST_ANCHOR
 from plenum.common.types import f
 from plenum.common.util import adict
 from sovrin_client.client.client import Client
 from sovrin_client.client.wallet.attribute import Attribute, LedgerStore
 from sovrin_client.client.wallet.wallet import Wallet
 from sovrin_common.identity import Identity
-from sovrin_common.constants import ATTRIB, NYM, TARGET_NYM, TXN_TYPE, ROLE, \
-    NONCE, SKEY, TRUST_ANCHOR
 from sovrin_common.util import getSymmetricallyEncryptedVal
 from sovrin_node.test.helper import submitAndCheck, \
     makeAttribRequest, makeGetNymRequest, addAttributeAndCheck, TestNode
@@ -239,12 +239,8 @@
     req = trustAnchorWallet.preparePending()[0]
     _, key = trustAnchorWallet._prepared.pop((req.identifier, req.reqId))
     req.reqId = lastReqId
-<<<<<<< HEAD
-    req.signature = sponsorWallet.signMsg(msg=req.signingState,
-=======
     req.signature = trustAnchorWallet.signMsg(msg=req.getSigningState(),
->>>>>>> b31d582b
-                                          identifier=req.identifier)
+                                              identifier=req.identifier)
     trustAnchorWallet._prepared[req.identifier, req.reqId] = req, key
     trustAnchor.submitReqs(req)
 
