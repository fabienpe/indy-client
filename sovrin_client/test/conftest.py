--- conflicted
+++ resolved
@@ -1,11 +1,4 @@
-<<<<<<< HEAD
-from plenum.common.keygen_utils import initLocalKeys
-from plenum.test import waits as plenumWaits
 from sovrin_client.test.constants import primes
-
-from stp_core.loop.eventually import eventually
-=======
->>>>>>> cc578204
 import warnings
 from copy import deepcopy
 
@@ -23,16 +16,10 @@
 from sovrin_common.constants import NYM, TRUST_ANCHOR
 from sovrin_common.constants import TXN_TYPE, TARGET_NYM, ROLE
 from sovrin_client.test.cli.helper import newCLI, addTrusteeTxnsToGenesis, addTxnToFile
-<<<<<<< HEAD
-from sovrin_node.test.helper import TestNode, makePendingTxnsRequest
-from sovrin_client.test.helper import addRole, getClientAddedWithRole, \
-    genTestClient, TestClient, createNym, buildStewardClient
-=======
 from sovrin_node.test.helper import makePendingTxnsRequest, buildStewardClient, \
     TestNode
-from sovrin_client.test.helper import addRole, primes, \
+from sovrin_client.test.helper import addRole, \
     genTestClient, TestClient, createNym
->>>>>>> cc578204
 
 # noinspection PyUnresolvedReferences
 from plenum.test.conftest import tdir, nodeReg, up, ready, \
@@ -40,13 +27,8 @@
     startedNodes, tdirWithDomainTxns, txnPoolNodeSet, poolTxnData, dirName, \
     poolTxnNodeNames, allPluginsPath, tdirWithNodeKeepInited, tdirWithPoolTxns, \
     poolTxnStewardData, poolTxnStewardNames, getValueFromModule, \
-<<<<<<< HEAD
-    txnPoolNodesLooper, nodeAndClientInfoFilePath, conf, patchPluginManager, \
-    warncheck, warnfilters as plenum_warnfilters
-=======
     txnPoolNodesLooper, nodeAndClientInfoFilePath, patchPluginManager, \
     warncheck, warnfilters as plenum_warnfilters, setResourceLimits
->>>>>>> cc578204
 
 # noinspection PyUnresolvedReferences
 from sovrin_common.test.conftest import conf, tconf, poolTxnTrusteeNames, \
@@ -112,6 +94,7 @@
 # TODO: This fixture is present in sovrin_node too, it should be
 # sovrin_common's conftest.
 @pytest.fixture(scope="module")
+#TODO devin
 def trustee(nodeSet, looper, tdir, up, trusteeWallet):
     return buildStewardClient(looper, tdir, trusteeWallet)
 
