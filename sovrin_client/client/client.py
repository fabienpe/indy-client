--- conflicted
+++ resolved
@@ -14,15 +14,9 @@
 from plenum.common.startable import Status
 
 from plenum.common.constants import REPLY, NAME, VERSION, REQACK, REQNACK, \
-<<<<<<< HEAD
     TXN_ID, TARGET_NYM, NONCE, STEWARD, OP_FIELD_NAME, REJECT
 from plenum.common.types import f, HA
-=======
-    TXN_ID, TARGET_NYM, NONCE, STEWARD, OP_FIELD_NAME
-from plenum.common.types import f
->>>>>>> 7e53a762
 from plenum.common.util import libnacl
-# from plenum.persistence.orientdb_store import OrientDbStore
 from plenum.server.router import Router
 from stp_core.network.auth_mode import AuthMode
 from stp_raet.rstack import SimpleRStack
@@ -33,16 +27,8 @@
     GET_ATTR, TRUST_ANCHOR
 
 from sovrin_client.persistence.client_req_rep_store_file import ClientReqRepStoreFile
-# from sovrin_client.persistence.client_req_rep_store_orientdb import \
-#     ClientReqRepStoreOrientDB
 from sovrin_client.persistence.client_txn_log import ClientTxnLog
 from sovrin_common.config_util import getConfig
-<<<<<<< HEAD
-# from sovrin_common.persistence.identity_graph import getEdgeByTxnType, IdentityGraph
-from stp_raet.rstack import SimpleRStack
-=======
-from sovrin_common.persistence.identity_graph import getEdgeByTxnType, IdentityGraph
->>>>>>> 7e53a762
 from stp_core.types import HA
 
 logger = getlogger()
