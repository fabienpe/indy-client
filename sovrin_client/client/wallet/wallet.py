import datetime
import json
import operator
from collections import OrderedDict
from collections import deque
from typing import Dict, List
from typing import Optional

from ledger.util import F
from plenum.client.wallet import Wallet as PWallet
from plenum.common.did_method import DidMethods
from plenum.common.util import randomString
from stp_core.common.log import getlogger
from plenum.common.constants import TXN_TYPE, TARGET_NYM, DATA, \
    IDENTIFIER, NYM, ROLE, VERKEY, NODE
from plenum.common.types import f

from sovrin_client.client.wallet.attribute import Attribute, AttributeKey, \
    LedgerStore
from sovrin_client.client.wallet.link import Link
from sovrin_client.client.wallet.node import Node
from sovrin_client.client.wallet.trustAnchoring import TrustAnchoring
from sovrin_client.client.wallet.upgrade import Upgrade
from sovrin_common.did_method import DefaultDidMethods
from sovrin_common.exceptions import LinkNotFound
from sovrin_common.identity import Identity
from sovrin_common.constants import ATTRIB, GET_TXNS, GET_ATTR, \
    GET_NYM, POOL_UPGRADE
from stp_core.types import Identifier

ENCODING = "utf-8"

logger = getlogger()


# TODO: Maybe we should have a thinner wallet which should not have ProverWallet
class Wallet(PWallet, TrustAnchoring):
    clientNotPresentMsg = "The wallet does not have a client associated with it"

    def __init__(self,
                 name: str=None,
                 supportedDidMethods: DidMethods=None):
        PWallet.__init__(self,
                         name,
                         supportedDidMethods or DefaultDidMethods)
        TrustAnchoring.__init__(self)
        self._attributes = {}  # type: Dict[(str, Identifier,
        # Optional[Identifier]), Attribute]

        self.env = None     # Helps to know associated environment
        self._nodes = {}
        self._upgrades = {}

        self._links = OrderedDict()  # type: Dict[str, Link]
        # Note, ordered dict to make iteration deterministic

        self.knownIds = {}  # type: Dict[str, Identifier]

        # transactions not yet submitted
        self._pending = deque()  # type Tuple[Request, Tuple[str, Identifier,
        #  Optional[Identifier]]

        # pending transactions that have been prepared (probably submitted)
        self._prepared = {}  # type: Dict[(Identifier, int), Request]
        self.lastKnownSeqs = {}  # type: Dict[str, int]

        self.replyHandler = {
            ATTRIB: self._attribReply,
            GET_ATTR: self._getAttrReply,
            NYM: self._nymReply,
            GET_NYM: self._getNymReply,
            GET_TXNS: self._getTxnsReply,
            NODE: self._nodeReply,
            POOL_UPGRADE: self._poolUpgradeReply
        }

    @property
    def pendingCount(self):
        return len(self._pending)

    @staticmethod
    def _isMatchingName(needle, haystack):
        return needle.lower() in haystack.lower()

    # TODO: The names getMatchingLinksWithAvailableClaim and
    # getMatchingLinksWithReceivedClaim should be fixed. Difference between
    # `AvailableClaim` and `ReceivedClaim` is that for ReceivedClaim we
    # have attribute values from issuer.

    # TODO: Few of the below methods have duplicate code, need to refactor it
    def getMatchingLinksWithAvailableClaim(self, claimName=None):
        matchingLinkAndAvailableClaim = []
        for k, li in self._links.items():
            for cl in li.availableClaims:
                if not claimName or Wallet._isMatchingName(claimName, cl[0]):
                    matchingLinkAndAvailableClaim.append((li, cl))
        return matchingLinkAndAvailableClaim

    def findAllProofRequests(self, claimReqName, linkName=None):
        matches = []
        for k, li in self._links.items():
            for cpr in li.proofRequests:
                if Wallet._isMatchingName(claimReqName, cpr.name):
                    if linkName is None or Wallet._isMatchingName(linkName,
                                                                  li.name):
                        matches.append((li, cpr))
        return matches

    def getMatchingLinksWithProofReq(self, proofReqName, linkName=None):
        matchingLinkAndProofReq = []
        for k, li in self._links.items():
            for cpr in li.proofRequests:
                if Wallet._isMatchingName(proofReqName, cpr.name):
                    if linkName is None or Wallet._isMatchingName(linkName,
                                                                  li.name):
                        matchingLinkAndProofReq.append((li, cpr))
        return matchingLinkAndProofReq

    def addAttribute(self, attrib: Attribute):
        """
        Used to create a new attribute on Sovrin
        :param attrib: attribute to add
        :return: number of pending txns
        """
        self._attributes[attrib.key()] = attrib
        req = attrib.ledgerRequest()
        if req:
            self.pendRequest(req, attrib.key())
        return len(self._pending)

    def addNode(self, node: Node):
        """
        Used to add a new node on Sovrin
        :param node: Node
        :return: number of pending txns
        """
        self._nodes[node.id] = node
        req = node.ledgerRequest()
        if req:
            self.pendRequest(req, node.id)
        return len(self._pending)

    def doPoolUpgrade(self, upgrade: Upgrade):
        """
        Used to send a new code upgrade
        :param upgrade: upgrade data
        :return: number of pending txns
        """
        key = upgrade.key
        self._upgrades[key] = upgrade
        req = upgrade.ledgerRequest()
        if req:
            self.pendRequest(req, key)
        return len(self._pending)

    def hasAttribute(self, key: AttributeKey) -> bool:
        """
        Checks if attribute is present in the wallet
        @param key: Attribute unique key
        @return:
        """
        return bool(self.getAttribute(key))

    def getAttribute(self, key: AttributeKey):
        return self._attributes.get(key.key())

    def getNode(self, id: Identifier):
        return self._nodes.get(id)

    def getPoolUpgrade(self, key: str):
        return self._upgrades.get(key)

    def getAttributesForNym(self, idr: Identifier):
        return [a for a in self._attributes.values() if a.dest == idr]

    def addLink(self, link: Link):
        self._links[link.key] = link

<<<<<<< HEAD
=======
    def getLink(self, name, required=False) -> Link:
        l = self._links.get(name)
        if not l and required:
            logger.debug("Wallet has links {}".format(self._links))
            raise LinkNotFound(name)
        return l

>>>>>>> 93bc1e23
    def addLastKnownSeqs(self, identifier, seqNo):
        self.lastKnownSeqs[identifier] = seqNo

    def getLastKnownSeqs(self, identifier):
        return self.lastKnownSeqs.get(identifier)

    def getPendingTxnRequests(self, *identifiers):
        if not identifiers:
            identifiers = self.idsToSigners.keys()
        else:
            identifiers = set(identifiers).intersection(
                set(self.idsToSigners.keys()))
        requests = []
        for identifier in identifiers:
            lastTxn = self.getLastKnownSeqs(identifier)
            op = {
                TARGET_NYM: identifier,
                TXN_TYPE: GET_TXNS,
            }
            if lastTxn:
                op[DATA] = lastTxn
            requests.append(self.signOp(op, identifier=identifier))
        return requests

    def pendSyncRequests(self):
        pendingTxnsReqs = self.getPendingTxnRequests()
        for req in pendingTxnsReqs:
            self.pendRequest(req)

    def preparePending(self):
        new = {}
        while self._pending:
            req, key = self._pending.pop()
            sreq = self.signRequest(req)
            new[req.identifier, req.reqId] = sreq, key
        self._prepared.update(new)
        # Return request in the order they were submitted
        return sorted([req for req, _ in new.values()],
                      key=operator.attrgetter("reqId"))

    def handleIncomingReply(self, observer_name, reqId, frm, result,
                            numReplies):
        """
        Called by an external entity, like a Client, to notify of incoming
        replies
        :return:
        """
        preparedReq = self._prepared.get((result[IDENTIFIER], reqId))
        if not preparedReq:
            raise RuntimeError('no matching prepared value for {},{}'.
                               format(result[IDENTIFIER], reqId))
        typ = result.get(TXN_TYPE)
        if typ and typ in self.replyHandler:
            self.replyHandler[typ](result, preparedReq)
            # else:
            #    raise NotImplementedError('No handler for {}'.format(typ))

    def _attribReply(self, result, preparedReq):
        _, attrKey = preparedReq
        attrib = self.getAttribute(AttributeKey(*attrKey))
        attrib.seqNo = result[F.seqNo.name]

    def _getAttrReply(self, result, preparedReq):
        # TODO: Confirm if we need to add the retrieved attribute to the wallet.
        # If yes then change the graph query on node to return the sequence
        # number of the attribute txn too.
        _, attrKey = preparedReq
        attrib = self.getAttribute(AttributeKey(*attrKey))
        if DATA in result:
            attrib.value = result[DATA]
            attrib.seqNo = result[F.seqNo.name]
        else:
            logger.debug("No attribute found")

    def _nymReply(self, result, preparedReq):
        target = result[TARGET_NYM]
        idy = self._trustAnchored.get(target)
        if idy:
            idy.seqNo = result[F.seqNo.name]
        else:
            logger.warning("Target {} not found in trust anchored".format(target))

    def _nodeReply(self, result, preparedReq):
        _, nodeKey = preparedReq
        node = self.getNode(nodeKey)
        node.seqNo = result[F.seqNo.name]

    def _poolUpgradeReply(self, result, preparedReq):
        _, upgKey = preparedReq
        upgrade = self.getPoolUpgrade(upgKey)
        upgrade.seqNo = result[F.seqNo.name]

    def _getNymReply(self, result, preparedReq):
        jsonData = result.get(DATA)
        if jsonData:
            data = json.loads(jsonData)
            nym = data.get(TARGET_NYM)
            idy = self.knownIds.get(nym)
            if idy:
                idy.role = data.get(ROLE)
                idy.trustAnchor = data.get(f.IDENTIFIER.nm)
                idy.last_synced = datetime.datetime.utcnow()
                idy.verkey = data.get(VERKEY)
                # TODO: THE GET_NYM reply should contain the sequence number of
                # the NYM transaction

    def _getTxnsReply(self, result, preparedReq):
        # TODO
        pass

    def pendRequest(self, req, key=None):
        self._pending.appendleft((req, key))

    def getLinkInvitation(self, name: str):
        return self._links.get(name)

    def getMatchingLinks(self, name: str) -> List[Link]:
        allMatched = []
        for k, v in self._links.items():
            if self._isMatchingName(name, k):
                allMatched.append(v)
        return allMatched

    # TODO: sender by default should be `self.defaultId`
    def requestAttribute(self, attrib: Attribute, sender):
        """
        Used to get a raw attribute from Sovrin
        :param attrib: attribute to add
        :return: number of pending txns
        """
        self._attributes[attrib.key()] = attrib
        req = attrib.getRequest(sender)
        if req:
            return self.prepReq(req, key=attrib.key())

    # TODO: sender by default should be `self.defaultId`
    def requestIdentity(self, identity: Identity, sender):
        # Used to get a nym from Sovrin
        self.knownIds[identity.identifier] = identity
        req = identity.getRequest(sender)
        if req:
            return self.prepReq(req)

    def prepReq(self, req, key=None):
        self.pendRequest(req, key=key)
        return self.preparePending()[0]

    def getLink(self, name, required=False) -> Link:
        l = self._links.get(name)
        if not l and required:
            logger.debug("Wallet has links {}".format(self._links))
            raise LinkNotFound(l.name)
        return l

    def getLinkBy(self,
                  remote: Identifier=None,
                  nonce=None,
                  internalId=None,
                  required=False) -> Optional[Link]:
        for _, li in self._links.items():
            if (not remote or li.remoteIdentifier == remote) and \
               (not nonce or li.invitationNonce == nonce) and \
               (not internalId or li.internalId == internalId):
                return li
        if required:
            raise LinkNotFound

    def getIdentity(self, idr):
        # TODO, Question: Should it consider self owned identities too or
        # should it just have identities that are retrieved from the DL
        return self.knownIds.get(idr)

    def getLinkNames(self):
        return list(self._links.keys())

    def build_attrib(self, nym, raw=None, enc=None, hsh=None):
        assert int(bool(raw)) + int(bool(enc)) + int(bool(hsh)) == 1
        if raw:
            l = LedgerStore.RAW
            data = raw
        elif enc:
            l = LedgerStore.ENC
            data = enc
        elif hsh:
            l = LedgerStore.HASH
            data = hsh
        else:
            raise RuntimeError('One of raw, enc, or hash are required.')

        return Attribute(randomString(5), data, self.defaultId,
                           dest=nym, ledgerStore=LedgerStore.RAW)<|MERGE_RESOLUTION|>--- conflicted
+++ resolved
@@ -176,16 +176,6 @@
     def addLink(self, link: Link):
         self._links[link.key] = link
 
-<<<<<<< HEAD
-=======
-    def getLink(self, name, required=False) -> Link:
-        l = self._links.get(name)
-        if not l and required:
-            logger.debug("Wallet has links {}".format(self._links))
-            raise LinkNotFound(name)
-        return l
-
->>>>>>> 93bc1e23
     def addLastKnownSeqs(self, identifier, seqNo):
         self.lastKnownSeqs[identifier] = seqNo
 
@@ -337,7 +327,7 @@
         l = self._links.get(name)
         if not l and required:
             logger.debug("Wallet has links {}".format(self._links))
-            raise LinkNotFound(l.name)
+            raise LinkNotFound(name)
         return l
 
     def getLinkBy(self,
