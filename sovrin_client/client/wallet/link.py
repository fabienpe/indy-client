--- conflicted
+++ resolved
@@ -195,7 +195,18 @@
         elif isinstance(self.remoteEndPoint, str):
             ip, port = self.remoteEndPoint.split(":")
             return ip, int(port)
-<<<<<<< HEAD
+        else:
+            raise ValueError('Cannot convert endpoint {} to HA'.
+                             format(self.remoteEndPoint))
+
+    @property
+    def remoteVerkey(self):
+        # This property should be used to fetch verkey compared to
+        # targetVerkey, its a more consistent name and takes care of
+        # abbreviated verkey
+        v = DidVerifier(verkey=self.targetVerkey,
+                        identifier=self.remoteIdentifier)
+        return v.verkey
 
     def find_available_claims(self, name=None, version=None, origin=None):
         return [ac for ac in self.availableClaims
@@ -224,18 +235,4 @@
             'more than one matching available claim found'
         if required and len(_) == 0:
             raise NotFound
-        return _[0] if _ else None
-=======
-        else:
-            raise ValueError('Cannot convert endpoint {} to HA'.
-                             format(self.remoteEndPoint))
-
-    @property
-    def remoteVerkey(self):
-        # This property should be used to fetch verkey compared to
-        # targetVerkey, its a more consistent name and takes care of
-        # abbreviated verkey
-        v = DidVerifier(verkey=self.targetVerkey,
-                        identifier=self.remoteIdentifier)
-        return v.verkey
->>>>>>> cbba484e
+        return _[0] if _ else None