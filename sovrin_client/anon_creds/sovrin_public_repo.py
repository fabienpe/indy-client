--- conflicted
+++ resolved
@@ -77,11 +77,7 @@
             SIGNATURE_TYPE: signatureType
         }
         data, seqNo = await self._sendGetReq(op)
-<<<<<<< HEAD
-        data = data[PRIMARY]
-=======
         data = data[DATA][PRIMARY]
->>>>>>> 838131c8
         pk = PublicKey.fromStrDict(data)._replace(seqId=seqNo)
         return pk
 
@@ -97,11 +93,7 @@
         data, seqNo = await self._sendGetReq(op)
         if not data:
             return None
-<<<<<<< HEAD
-        data = data[REVOCATION]
-=======
         data = data[DATA][REVOCATION]
->>>>>>> 838131c8
         pkR = RevocationPublicKey.fromStrDict(data)._replace(seqId=seqNo)
         return pkR
 
