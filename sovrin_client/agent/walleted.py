import asyncio
import collections
import inspect
import json
import time
from abc import abstractmethod
from datetime import datetime
from typing import Dict, Union, List

from base58 import b58decode
from plenum.common.log import getlogger
from plenum.common.signer_did import DidSigner
from plenum.common.signing import serializeMsg
from plenum.common.txn import TYPE, DATA, NONCE, IDENTIFIER, NAME, VERSION, \
    TARGET_NYM, ATTRIBUTES, VERKEY, VERIFIABLE_ATTRIBUTES
from plenum.common.types import f
from plenum.common.util import getTimeBasedId, getCryptonym, \
    isMaxCheckTimeExpired, convertTimeBasedReqIdToMillis
from plenum.common.verifier import DidVerifier

from anoncreds.protocol.issuer import Issuer
from anoncreds.protocol.prover import Prover
from anoncreds.protocol.verifier import Verifier
from plenum.common.exceptions import NotConnectedToAny
from sovrin_client.agent.agent_issuer import AgentIssuer
from sovrin_client.agent.agent_prover import AgentProver
from sovrin_client.agent.agent_verifier import AgentVerifier
from sovrin_client.agent.constants import ALREADY_ACCEPTED_FIELD, CLAIMS_LIST_FIELD, \
    REQ_MSG, PING, ERROR, EVENT, EVENT_NAME, EVENT_NOTIFY_MSG, \
    EVENT_POST_ACCEPT_INVITE, PONG, EVENT_NOT_CONNECTED_TO_ANY_ENV
from sovrin_client.agent.exception import NonceNotFound, SignatureRejected
from sovrin_client.agent.msg_constants import ACCEPT_INVITE, CLAIM_REQUEST, \
    PROOF, \
    AVAIL_CLAIM_LIST, CLAIM, PROOF_STATUS, NEW_AVAILABLE_CLAIMS, \
    REF_REQUEST_ID, REQ_AVAIL_CLAIMS, INVITE_ACCEPTED
from sovrin_client.client.wallet.attribute import Attribute, LedgerStore
from sovrin_client.client.wallet.link import Link, constant
from sovrin_client.client.wallet.types import ProofRequest, AvailableClaim
from sovrin_client.client.wallet.wallet import Wallet
from sovrin_common.exceptions import LinkNotFound, LinkAlreadyExists, \
    NotConnectedToNetwork, LinkNotReady
from sovrin_common.identity import Identity
from sovrin_common.txn import ENDPOINT
from sovrin_common.util import ensureReqCompleted
from sovrin_common.config import agentLoggingLevel

logger = getlogger()
logger.setLevel(agentLoggingLevel)


class Walleted(AgentIssuer, AgentProver, AgentVerifier):
    """
    An agent with a self-contained wallet.

    Normally, other logic acts upon a remote agent. That other logic holds keys
    and signs messages and transactions that the Agent then forwards. In this
    case, the agent holds a wallet.
    """

    def __init__(self,
                 issuer: Issuer = None,
                 prover: Prover = None,
                 verifier: Verifier = None):

        AgentIssuer.__init__(self, issuer)
        AgentProver.__init__(self, prover)
        AgentVerifier.__init__(self, verifier)

        # TODO Why are we syncing the client here?
        if self.client:
            self.syncClient()
        self.rcvdMsgStore = {}  # type: Dict[reqId, [reqMsg]]
        self.msgHandlers = {
            ERROR: self._handleError,
            EVENT: self._eventHandler,

            PING: self._handlePing,
            ACCEPT_INVITE: self._handleAcceptance,
            REQ_AVAIL_CLAIMS: self.processReqAvailClaims,

            CLAIM_REQUEST: self.processReqClaim,
            CLAIM: self.handleReqClaimResponse,

            PROOF: self.verifyProof,
            PROOF_STATUS: self.handleProofStatusResponse,

            PONG: self._handlePong,
            INVITE_ACCEPTED: self._handleAcceptInviteResponse,
            AVAIL_CLAIM_LIST: self._handleAvailableClaimsResponse,

            NEW_AVAILABLE_CLAIMS: self._handleNewAvailableClaimsDataResponse
        }
        self.logger = logger

    def syncClient(self):
        obs = self._wallet.handleIncomingReply
        if not self.client.hasObserver(obs):
            self.client.registerObserver(obs)
        self._wallet.pendSyncRequests()
        prepared = self._wallet.preparePending()
        self.client.submitReqs(*prepared)

    @property
    def wallet(self) -> Wallet:
        return self._wallet

    @wallet.setter
    def wallet(self, wallet):
        self._wallet = wallet

    @property
    def lockedMsgs(self):
        # Msgs for which signature verification is required
        return ACCEPT_INVITE, CLAIM_REQUEST, PROOF, \
               CLAIM, AVAIL_CLAIM_LIST, EVENT, PONG, REQ_AVAIL_CLAIMS

    async def postClaimVerif(self, claimName, link, frm):
        raise NotImplementedError

    def isClaimAvailable(self, link, claimName):
        raise NotImplementedError

    async def _postClaimVerif(self, claimName, link, frm):
        link.verifiedClaimProofs.append(claimName)
        await self.postClaimVerif(claimName, link, frm)

<<<<<<< HEAD
    def getAvailableClaimList(self, nonce, requesterId):
=======
    def getAvailableClaimList(self, link):
>>>>>>> b680cf09
        raise NotImplementedError

    def getErrorResponse(self, reqBody, errorMsg="Error"):
        invalidSigResp = {
            TYPE: ERROR,
            DATA: errorMsg,
            REQ_MSG: reqBody,
        }
        return invalidSigResp

    def logAndSendErrorResp(self, to, reqBody, respMsg, logMsg):
        logger.warning(logMsg)
        self.signAndSend(msg=self.getErrorResponse(reqBody, respMsg),
                         signingIdr=self.wallet.defaultId, toRaetStackName=to)

    # TODO: Verification needs to be moved out of it,
    # use `verifySignature` instead
    def verifyAndGetLink(self, msg):
        body, (frm, ha) = msg
        nonce = body.get(NONCE)
        try:
            return self.linkFromNonce(nonce,
                                      remoteIdr=body.get(f.IDENTIFIER.nm),
                                      remoteHa=ha)
        except NonceNotFound:
            self.logAndSendErrorResp(frm, body,
                                     "Nonce not found",
                                     "Nonce not found for msg: {}".format(msg))
            return None

    def linkFromNonce(self, nonce, remoteIdr, remoteHa):
        internalId = self.getInternalIdByInvitedNonce(nonce)
        link = self.wallet.getLinkByInternalId(internalId)
        if not link:
            # QUESTION: We use wallet.defaultId as the local identifier,
            # this looks ok for test code, but not production code
            link = Link(str(internalId),
                        self.wallet.defaultId,
                        self.wallet.getVerkey(),
                        invitationNonce=nonce,
                        remoteIdentifier=remoteIdr,
                        remoteEndPoint=remoteHa,
                        internalId=internalId)
            self.wallet.addLink(link)
        else:
            link.remoteIdentifier = remoteIdr
            link.remoteEndPoint = remoteHa
        return link

    @abstractmethod
    def getInternalIdByInvitedNonce(self, nonce):
        raise NotImplementedError

    def signAndSend(self, msg, signingIdr=None, toRaetStackName=None,
                    linkName=None, origReqId=None):
        if linkName:
            assert not (signingIdr or toRaetStackName)
            self.connectTo(linkName)
            link = self.wallet.getLink(linkName, required=True)
            ha = link.getRemoteEndpoint(required=True)

            # TODO ensure status is appropriate with code like the following
            # if link.linkStatus != constant.LINK_STATUS_ACCEPTED:
            # raise LinkNotReady('link status is {}'.format(link.linkStatus))

            if not link.localIdentifier:
                raise LinkNotReady('link is not yet established, '
                                   'send/accept invitation first')
            signingIdr = link.localIdentifier
            params = dict(ha=ha)
        else:
            params = dict(name=toRaetStackName)
        # origReqId needs to be supplied when you want to respond to request
        # so that on receiving end, response can be matched with request
        # if origReqId:
        #     msg[f.REQ_ID.nm] = origReqId
        # else:
        #     msg[f.REQ_ID.nm] = getTimeBasedId()
        msg[f.REQ_ID.nm] = getTimeBasedId()
        if origReqId:
            msg[REF_REQUEST_ID] = origReqId

        msg[IDENTIFIER] = signingIdr
        signature = self.wallet.signMsg(msg, signingIdr)
        msg[f.SIG.nm] = signature
        self.sendMessage(msg, **params)
        return msg[f.REQ_ID.nm]

    @staticmethod
    def getCommonMsg(typ, data):
        msg = {
            TYPE: typ,
            DATA: data
        }
        return msg

    @classmethod
    def createInviteAcceptedMsg(cls, claimLists, alreadyAccepted=False):
        data = {
            CLAIMS_LIST_FIELD: claimLists
        }
        if alreadyAccepted:
            data[ALREADY_ACCEPTED_FIELD] = alreadyAccepted

        return cls.getCommonMsg(INVITE_ACCEPTED, data)

    @classmethod
    def createNewAvailableClaimsMsg(cls, claimLists):
        data = {
            CLAIMS_LIST_FIELD: claimLists
        }
        return cls.getCommonMsg(NEW_AVAILABLE_CLAIMS, data)

    @classmethod
    def createClaimMsg(cls, claim):
        return cls.getCommonMsg(CLAIM, claim)

    def _eventHandler(self, msg):
        body, _ = msg
        eventName = body[EVENT_NAME]
        data = body[DATA]
        self.notifyEventListeners(eventName, **data)

    def notifyEventListeners(self, eventName, **data):
        for el in self._eventListeners.get(eventName, []):
            el(notifier=self, **data)

    def notifyMsgListener(self, msg):
        self.notifyEventListeners(EVENT_NOTIFY_MSG, msg=msg)

    def isSignatureVerifRespRequired(self, typ):
        return typ in self.lockedMsgs and typ not in [EVENT, PING, PONG]

    def sendSigVerifResponseMsg(self, respMsg, to, reqMsgTyp, identifier):
        if self.isSignatureVerifRespRequired(reqMsgTyp):
            self.notifyToRemoteCaller(EVENT_NOTIFY_MSG,
                                      respMsg, identifier, to)

    def handleEndpointMessage(self, msg):
        body, frm = msg
        logger.debug("Message received (from -> {}): {}".format(frm, body))
        for reqFieldName in (TYPE, f.REQ_ID.nm):
            reqFieldValue = body.get(reqFieldName)
            if not reqFieldValue:
                errorMsg = "{} not specified in message: {}".format(
                    reqFieldName, body)
                self.notifyToRemoteCaller(EVENT_NOTIFY_MSG,
                                          errorMsg, self.wallet.defaultId, frm)
                logger.warn("{}".format(errorMsg))
                return

        typ = body.get(TYPE)
        link = self.wallet.getLinkInvitationByTarget(body.get(f.IDENTIFIER.nm))

        # If accept invite is coming the first time, then use the default
        # identifier of the wallet since link wont be created
        if typ == ACCEPT_INVITE and link is None:
            localIdr = self.wallet.defaultId
        else:
            # if accept invite is not the message type
            # and we are still missing link, then return the error
            if link is None:
                linkNotCreated = '    Error processing {}. ' \
                                 'Link is not yet created.'.format(typ)
                self.notifyToRemoteCaller(EVENT_NOTIFY_MSG,
                                          linkNotCreated,
                                          self.wallet.defaultId,
                                          frm)
                return

            localIdr = link.localIdentifier

        if typ in self.lockedMsgs:
            try:
                self.verifySignature(body)
            except SignatureRejected:
                self.sendSigVerifResponseMsg("\nSignature rejected.",
                                             frm, typ, localIdr)
                return
        reqId = body.get(f.REQ_ID.nm)

        oldResps = self.rcvdMsgStore.get(reqId)
        if oldResps:
            oldResps.append(msg)
        else:
            self.rcvdMsgStore[reqId] = [msg]

        # TODO: Question: Should we sending an acknowledgement for every message?
        # We are sending, ACKs for "signature accepted" messages too
        self.sendSigVerifResponseMsg("\nSignature accepted.",
                                     frm, typ, localIdr)

        handler = self.msgHandlers.get(typ)
        if handler:
            # TODO we should verify signature here
            frmHa = self.endpoint.getRemote(frm).ha
            res = handler((body, (frm, frmHa)))
            if inspect.isawaitable(res):
                self.loop.call_soon(asyncio.ensure_future, res)
        else:
            raise NotImplementedError("No type handle found for {} message".
                                      format(typ))

    def _handleError(self, msg):
        body, _ = msg
        self.notifyMsgListener("Error ({}) occurred while processing this "
                               "msg: {}".format(body[DATA], body[REQ_MSG]))

    def _handlePing(self, msg):
        body, (frm, ha) = msg
        link = self.wallet.getLinkByNonce(body.get(NONCE))
        if link:
            self.signAndSend({TYPE: 'pong'}, self.wallet.defaultId, frm,
                             origReqId=body.get(f.REQ_ID.nm))

    def _handlePong(self, msg):
        body, (frm, ha) = msg
        identifier = body.get(IDENTIFIER)
        if identifier:
            li = self._getLinkByTarget(getCryptonym(identifier))
            if li:
                self.notifyMsgListener("    Pong received.")
            else:
                self.notifyMsgListener("    Pong received from unknown endpoint.")
        else:
            self.notifyMsgListener('    Identifier is not yet set.')

    def _handleNewAvailableClaimsDataResponse(self, msg):
        body, _ = msg
        isVerified = self.verifySignature(body)
        if isVerified:
            identifier = body.get(IDENTIFIER)
            li = self._getLinkByTarget(getCryptonym(identifier))
            if li:
                self.notifyResponseFromMsg(li.name, body.get(f.REQ_ID.nm))

                rcvdAvailableClaims = body[DATA][CLAIMS_LIST_FIELD]
                newAvailableClaims = self._getNewAvailableClaims(
                    li, rcvdAvailableClaims)
                if newAvailableClaims:
                    li.availableClaims.extend(newAvailableClaims)
                    claimNames = ", ".join(
                        [n for n, _, _ in newAvailableClaims])
                    self.notifyMsgListener(
                        "    Available Claim(s): {}\n".format(claimNames))

            else:
                self.notifyMsgListener("No matching link found")

    @staticmethod
    def _getNewAvailableClaims(li, rcvdAvailableClaims) -> List[AvailableClaim]:
        receivedClaims = [AvailableClaim(cl[NAME],
                                         cl[VERSION],
                                         li.remoteIdentifier)
                          for cl in rcvdAvailableClaims]
        existingAvailableClaims = set(li.availableClaims)
        newReceivedClaims = set(receivedClaims)
        return list(newReceivedClaims - existingAvailableClaims)

    def _handleAvailableClaimsResponse(self, msg):
        body, _ = msg
        identifier = body.get(IDENTIFIER)
        li = self._getLinkByTarget(getCryptonym(identifier))
        if li:
            rcvdAvailableClaims = body[DATA][CLAIMS_LIST_FIELD]
            if len(rcvdAvailableClaims) > 0:
                self.notifyMsgListener("    Available Claim(s): {}".
                    format(",".join(
                    [rc.get(NAME) for rc in rcvdAvailableClaims])))
            else:
                self.notifyMsgListener("    Available Claim(s): "
                                       "No available claims found")

    def _handleAcceptInviteResponse(self, msg):
        body, _ = msg
        identifier = body.get(IDENTIFIER)
        li = self._getLinkByTarget(getCryptonym(identifier))
        if li:
            # TODO: Show seconds took to respond
            self.notifyResponseFromMsg(li.name, body.get(f.REQ_ID.nm))
            self.notifyMsgListener("    Trust established.")
            alreadyAccepted = body[DATA].get(ALREADY_ACCEPTED_FIELD)
            if alreadyAccepted:
                self.notifyMsgListener("    Already accepted.")
            else:
                self.notifyMsgListener("    Identifier created in Sovrin.")

                li.linkStatus = constant.LINK_STATUS_ACCEPTED
                rcvdAvailableClaims = body[DATA][CLAIMS_LIST_FIELD]
                newAvailableClaims = self._getNewAvailableClaims(
                    li, rcvdAvailableClaims)
                if newAvailableClaims:
                    li.availableClaims.extend(newAvailableClaims)
                    self.notifyMsgListener("    Available Claim(s): {}".
                        format(",".join(
                        [rc.get(NAME) for rc in rcvdAvailableClaims])))
                try:
                    self._checkIfLinkIdentifierWrittenToSovrin(li,
                                                           newAvailableClaims)
                except NotConnectedToAny:
                    self.notifyEventListeners(
                        EVENT_NOT_CONNECTED_TO_ANY_ENV,
                        msg="Cannot check if identifier is written to Sovrin.")
        else:
            self.notifyMsgListener("No matching link found")

    def getVerkeyForLink(self, link):
        # TODO: Get latest verkey for this link's remote identifier from Sovrin
        if link.targetVerkey:
            return link.targetVerkey
        else:
            raise Exception("verkey not set in link")

    def getLinkForMsg(self, msg):
        nonce = msg.get(NONCE)
        link = self.wallet.getLinkByNonce(nonce)
        if link:
            return link
        else:
            raise LinkNotFound

    def verifySignature(self, msg: Dict[str, str]):
        signature = msg.get(f.SIG.nm)
        identifier = msg.get(IDENTIFIER)
        msgWithoutSig = {k: v for k, v in msg.items() if k != f.SIG.nm}
        # TODO This assumes the current key is the cryptonym. This is a BAD
        # ASSUMPTION!!! Sovrin needs to provide the current key.
        ser = serializeMsg(msgWithoutSig)
        signature = b58decode(signature.encode())
        typ = msg.get(TYPE)
        # TODO: Maybe keeping ACCEPT_INVITE open is a better option than keeping
        # an if condition here?
        if typ == ACCEPT_INVITE:
            verkey = msg.get(VERKEY)
        else:
            try:
                link = self.getLinkForMsg(msg)
                verkey = self.getVerkeyForLink(link)
            except LinkNotFound:
                # This is for verification of `NOTIFY` events
                link = self.wallet.getLinkInvitationByTarget(identifier)
                # TODO: If verkey is None, it should be fetched from Sovrin.
                # Assuming CID for now.
                verkey = link.targetVerkey

        v = DidVerifier(verkey, identifier=identifier)
        if not v.verify(signature, ser):
            raise SignatureRejected
        else:
            if typ == ACCEPT_INVITE:
                self.logger.info('\nSignature accepted.')
            return True

    def _getLinkByTarget(self, target) -> Link:
        return self.wallet.getLinkInvitationByTarget(target)

    def _checkIfLinkIdentifierWrittenToSovrin(self, li: Link, availableClaims):
        req = self.getIdentity(li.localIdentifier)
        self.notifyMsgListener("\nSynchronizing...")

        def getNymReply(reply, err, availableClaims, li: Link):
            if reply.get(DATA) and json.loads(reply[DATA])[TARGET_NYM] == \
                    li.localIdentifier:
                self.notifyMsgListener(
                    "    Confirmed identifier written to Sovrin.")
                self.notifyEventListeners(EVENT_POST_ACCEPT_INVITE, link=li)
            else:
                self.notifyMsgListener(
                    "    Identifier is not yet written to Sovrin")

        self.loop.call_later(.2, ensureReqCompleted, self.loop, req.key,
                             self.client, getNymReply, (availableClaims, li))

    def notifyResponseFromMsg(self, linkName, reqId=None):
        if reqId:
            # TODO: This logic assumes that the req id is time based
            curTimeBasedId = getTimeBasedId()
            timeTakenInMillis = convertTimeBasedReqIdToMillis(
                curTimeBasedId - reqId)

            if timeTakenInMillis >= 1000:
                responseTime = ' ({} sec)'.format(
                    round(timeTakenInMillis / 1000, 2))
            else:
                responseTime = ' ({} ms)'.format(round(timeTakenInMillis, 2))
        else:
            responseTime = ''

        self.notifyMsgListener("\nResponse from {}{}:".format(linkName,
                                                              responseTime))

    def notifyToRemoteCaller(self, event, msg, signingIdr, to, origReqId=None):
        resp = {
            TYPE: EVENT,
            EVENT_NAME: event,
            DATA: {'msg': msg}
        }
        self.signAndSend(resp, signingIdr, to, origReqId=origReqId)

    def _handleAcceptance(self, msg):
        body, (frm, ha) = msg
        link = self.verifyAndGetLink(msg)
        # TODO this is really kludgy code... needs refactoring
        # exception handling, separation of concerns, etc.
        if not link:
            return
        logger.debug("proceeding with link: {}".format(link.name))
        identifier = body.get(f.IDENTIFIER.nm)
        verkey = body.get(VERKEY)
        idy = Identity(identifier, verkey=verkey)
        link.targetVerkey = verkey
        try:
            pendingCount = self.wallet.addTrustAnchoredIdentity(idy)
            logger.debug("pending request count {}".format(pendingCount))
            alreadyAdded = False
        except Exception as e:
            if e.args[0] in ['identifier already added']:
                alreadyAdded = True
            else:
                logger.warning("Exception raised while adding nym, "
                               "error was: {}".format(e.args[0]))
                raise e

        def sendClaimList(reply=None, error=None):
            logger.debug("sending available claims to {}".format(identifier))
            resp = self.createInviteAcceptedMsg(
<<<<<<< HEAD
                self.getAvailableClaimList(link.invitationNonce,
                                           link.localIdentifier),
=======
                self.getAvailableClaimList(link),
>>>>>>> b680cf09
                alreadyAccepted=alreadyAdded)
            self.signAndSend(resp, link.localIdentifier, frm,
                             origReqId=body.get(f.REQ_ID.nm))

        if alreadyAdded:
            sendClaimList()
            logger.debug("already accepted, "
                         "so directly sending available claims")
            self.logger.info('Already added identifier [{}] in sovrin'
                                  .format(identifier))
            # self.notifyToRemoteCaller(EVENT_NOTIFY_MSG,
            #                       "    Already accepted",
            #                       link.verkey, frm)
        else:
            logger.debug(
                "not added to the ledger, so add nym to the ledger "
                "and then will send available claims")
            reqs = self.wallet.preparePending()
            # Assuming there was only one pending request
            logger.debug("sending to sovrin {}".format(reqs[0]))
            # Need to think through
            # how to provide separate logging for each agent
            # anyhow this class should be implemented by each agent
            # so we might not even need to add it as a separate logic
            self.logger.info('Creating identifier [{}] in sovrin'
                                  .format(identifier))
            self._sendToSovrinAndDo(reqs[0], clbk=sendClaimList)

            # TODO: If I have the below exception thrown, somehow the
            # error msg which is sent in verifyAndGetLink is not being received
            # on the other end, so for now, commented, need to come back to this
            # else:
            #     raise NotImplementedError

    def _sendToSovrinAndDo(self, req, clbk=None, *args):
        self.client.submitReqs(req)
        ensureReqCompleted(self.loop, req.key, self.client, clbk, *args)

    def newAvailableClaimsPostClaimVerif(self, claimName):
        raise NotImplementedError

    def sendNewAvailableClaimsData(self, nac, frm, link):
        if len(nac) > 0:
            resp = self.createNewAvailableClaimsMsg(nac)
            self.signAndSend(resp, link.localIdentifier, frm)

    def sendPing(self, linkName):
        link = self.wallet.getLink(linkName, required=True)
        self.connectTo(linkName)
        ha = link.getRemoteEndpoint(required=True)
        params = dict(ha=ha)
        msg = {
            TYPE: 'ping',
            NONCE: link.invitationNonce,
            f.REQ_ID.nm: getTimeBasedId(),
            f.IDENTIFIER.nm: link.localIdentifier
        }
        reqId = self.sendMessage(msg, **params)

        self.notifyMsgListener("    Ping sent.")
        return reqId

    def connectTo(self, linkName):
        link = self.wallet.getLink(linkName, required=True)
        ha = link.getRemoteEndpoint(required=True)
        self.connectToHa(ha)

    def loadInvitation(self, invitationData):
        linkInvitation = invitationData["link-invitation"]
        remoteIdentifier = linkInvitation[f.IDENTIFIER.nm]
        signature = invitationData["sig"]
        linkInvitationName = linkInvitation[NAME]
        remoteEndPoint = linkInvitation.get("endpoint", None)
        linkNonce = linkInvitation[NONCE]
        proofRequestsJson = invitationData.get("proof-requests", None)

        proofRequests = []
        if proofRequestsJson:
            for cr in proofRequestsJson:
                proofRequests.append(
                    ProofRequest(cr[NAME], cr[VERSION], cr[ATTRIBUTES],
                                      cr[VERIFIABLE_ATTRIBUTES]))

        self.notifyMsgListener("1 link invitation found for {}.".
                               format(linkInvitationName))

        self.notifyMsgListener("Creating Link for {}.".
                               format(linkInvitationName))
        # TODO: Would we always have a trust anchor corresponding to a link?

        li = Link(name=linkInvitationName,
                  trustAnchor=linkInvitationName,
                  remoteIdentifier=remoteIdentifier,
                  remoteEndPoint=remoteEndPoint,
                  invitationNonce=linkNonce,
                  proofRequests=proofRequests)

        self.wallet.addLink(li)
        return li

    def loadInvitationFile(self, filePath):
        with open(filePath) as data_file:
            invitationData = json.load(
                data_file, object_pairs_hook=collections.OrderedDict)
            linkInvitation = invitationData.get("link-invitation")
            if not linkInvitation:
                raise LinkNotFound
            linkName = linkInvitation["name"]
            existingLinkInvites = self.wallet. \
                getMatchingLinks(linkName)
            if len(existingLinkInvites) >= 1:
                return self._mergeInvitaion(invitationData)
            Link.validate(invitationData)
            link = self.loadInvitation(invitationData)
            return link

    def _mergeInvitaion(self, invitationData):
        linkInvitation = invitationData.get('link-invitation')
        linkName = linkInvitation['name']
        link = self.wallet.getLink(linkName)
        invitationProofRequests = invitationData.get('proof-requests',
                                                          None)
        if invitationProofRequests:
            for icr in invitationProofRequests:
                # match is found if name and version are same
                matchedProofRequest = next(
                    (cr for cr in link.proofRequests
                     if (cr.name == icr[NAME] and cr.version == icr[VERSION])),
                    None
                )

                # if link.requestedProofs contains any claim request
                if matchedProofRequest:
                    # merge 'attributes' and 'verifiableAttributes'
                    matchedProofRequest.attributes = {
                        **matchedProofRequest.attributes,
                        **icr[ATTRIBUTES]
                    }
                    matchedProofRequest.verifiableAttributes = list(
                        set(matchedProofRequest.verifiableAttributes)
                        .union(icr[VERIFIABLE_ATTRIBUTES])
                    )
                else:
                    # otherwise append proof request to link
                    link.proofRequests.append(
                        ProofRequest(
                            icr[NAME], icr[VERSION], icr[ATTRIBUTES],
                            icr[VERIFIABLE_ATTRIBUTES]
                        )
                    )

            return link
        else:
            raise LinkAlreadyExists

    def acceptInvitation(self, link: Union[str, Link]):
        if isinstance(link, str):
            link = self.wallet.getLink(link, required=True)
        elif isinstance(link, Link):
            pass
        else:
            raise TypeError("Type of link must be either string or Link but "
                            "provided {}".format(type(link)))
        # TODO should move to wallet in a method like accept(link)
        if not link.localIdentifier:
            signer = DidSigner()
            self.wallet.addIdentifier(signer=signer)
            link.localIdentifier = signer.identifier
            link.localVerkey = signer.verkey
        msg = {
            TYPE: ACCEPT_INVITE,
            # TODO should not send this... because origin should be the sender
            NONCE: link.invitationNonce,
            VERKEY: self.wallet.getVerkey(link.localIdentifier)
        }
        logger.debug("{} accepting invitation from {} with id {}".
                     format(self.name, link.name, link.localIdentifier))
        self.logger.info('Invitation accepted with nonce {} from id {}'
                              .format(link.invitationNonce,
                                      link.localIdentifier))
        self.signAndSend(msg, None, None, link.name)

    def _handleSyncResp(self, link, additionalCallback):
        def _(reply, err):
            if err:
                raise RuntimeError(err)
            reqId = self._updateLinkWithLatestInfo(link, reply)
            if reqId:
                self.loop.call_later(.2,
                                     self.executeWhenResponseRcvd,
                                     time.time(), 8000,
                                     self.loop, reqId, PONG, True,
                                     additionalCallback, reply, err)
            else:
                additionalCallback(reply, err)

        return _

    def _updateLinkWithLatestInfo(self, link: Link, reply):

        if DATA in reply and reply[DATA]:
            data = json.loads(reply[DATA])
            ip, port = data.get(ENDPOINT).split(":")
            link.remoteEndPoint = (ip, int(port))

        link.linkLastSynced = datetime.now()
        self.notifyMsgListener("    Link {} synced".format(link.name))
        # TODO need to move this to after acceptance,
        # unless we want to support an anonymous ping
        # if link.remoteEndPoint:
        #     reqId = self._pingToEndpoint(link.name, link.remoteEndPoint)
        #     return reqId

    def _pingToEndpoint(self, name, endpoint):
        self.notifyMsgListener("\nPinging target endpoint: {}".
                               format(endpoint))
        reqId = self.sendPing(linkName=name)
        return reqId

    def sync(self, linkName, doneCallback=None):
        if not self.client.isReady():
            raise NotConnectedToNetwork
        link = self.wallet.getLink(linkName, required=True)
        nym = getCryptonym(link.remoteIdentifier)
        attrib = Attribute(name=ENDPOINT,
                           value=None,
                           dest=nym,
                           ledgerStore=LedgerStore.RAW)
        req = self.wallet.requestAttribute(attrib, sender=self.wallet.defaultId)
        self.client.submitReqs(req)

        if doneCallback:
            self.loop.call_later(.2,
                                 ensureReqCompleted,
                                 self.loop,
                                 req.key,
                                 self.client,
                                 self._handleSyncResp(link, doneCallback))

    def executeWhenResponseRcvd(self, startTime, maxCheckForMillis,
                                loop, reqId, respType,
                                checkIfLinkExists, clbk, *args):

        if isMaxCheckTimeExpired(startTime, maxCheckForMillis):
            clbk(None, "No response received within specified time ({} mills). "
                       "Retry the command and see if that works.\n".
                 format(maxCheckForMillis))
        else:
            found = False
            rcvdResponses = self.rcvdMsgStore.get(reqId)
            if rcvdResponses:
                for msg in rcvdResponses:
                    body, frm = msg
                    if body.get(TYPE) == respType:
                        if checkIfLinkExists:
                            identifier = body.get(IDENTIFIER)
                            li = self._getLinkByTarget(getCryptonym(identifier))
                            linkCheckOk = li is not None
                        else:
                            linkCheckOk = True

                        if linkCheckOk:
                            found = True
                            break

            if found:
                clbk(*args)
            else:
                loop.call_later(.2, self.executeWhenResponseRcvd,
                                startTime, maxCheckForMillis, loop,
                                reqId, respType, checkIfLinkExists, clbk, *args)<|MERGE_RESOLUTION|>--- conflicted
+++ resolved
@@ -124,11 +124,7 @@
         link.verifiedClaimProofs.append(claimName)
         await self.postClaimVerif(claimName, link, frm)
 
-<<<<<<< HEAD
-    def getAvailableClaimList(self, nonce, requesterId):
-=======
     def getAvailableClaimList(self, link):
->>>>>>> b680cf09
         raise NotImplementedError
 
     def getErrorResponse(self, reqBody, errorMsg="Error"):
@@ -555,12 +551,7 @@
         def sendClaimList(reply=None, error=None):
             logger.debug("sending available claims to {}".format(identifier))
             resp = self.createInviteAcceptedMsg(
-<<<<<<< HEAD
-                self.getAvailableClaimList(link.invitationNonce,
-                                           link.localIdentifier),
-=======
                 self.getAvailableClaimList(link),
->>>>>>> b680cf09
                 alreadyAccepted=alreadyAdded)
             self.signAndSend(resp, link.localIdentifier, frm,
                              origReqId=body.get(f.REQ_ID.nm))
