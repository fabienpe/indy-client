from sovrin_client.agent.endpoint import REndpoint, ZEndpoint


class AgentNet:
    """
    Mixin for Agents to encapsulate the network interface to communicate with
    other agents.
    """
<<<<<<< HEAD
    def __init__(self, name, port, msgHandler, basedirpath=None):
=======
    def __init__(self, name, port, basedirpath, msgHandler, config,
                 endpointArgs=None):
>>>>>>> cbba484e
        if port:
            if config.UseZStack:
                endpointArgs = endpointArgs or {}
                seed = endpointArgs.get('seed')
                onlyListener = endpointArgs.get('onlyListener', False)
                self.endpoint = ZEndpoint(port=port,
                                          msgHandler=msgHandler,
                                          name=name,
                                          basedirpath=basedirpath,
                                          seed=seed,
                                          onlyListener=onlyListener)
            else:
                self.endpoint = REndpoint(port=port,
                                          msgHandler=msgHandler,
                                          name=name,
                                          basedirpath=basedirpath)
        else:
            self.endpoint = None<|MERGE_RESOLUTION|>--- conflicted
+++ resolved
@@ -6,17 +6,13 @@
     Mixin for Agents to encapsulate the network interface to communicate with
     other agents.
     """
-<<<<<<< HEAD
-    def __init__(self, name, port, msgHandler, basedirpath=None):
-=======
-    def __init__(self, name, port, basedirpath, msgHandler, config,
-                 endpointArgs=None):
->>>>>>> cbba484e
+    def __init__(self, name, port, msgHandler, config, basedirpath=None,
+                 endpoint_args=None):
         if port:
             if config.UseZStack:
-                endpointArgs = endpointArgs or {}
-                seed = endpointArgs.get('seed')
-                onlyListener = endpointArgs.get('onlyListener', False)
+                endpoint_args = endpoint_args or {}
+                seed = endpoint_args.get('seed')
+                onlyListener = endpoint_args.get('onlyListener', False)
                 self.endpoint = ZEndpoint(port=port,
                                           msgHandler=msgHandler,
                                           name=name,
