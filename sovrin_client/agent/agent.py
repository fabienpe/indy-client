import asyncio
import os
from typing import Dict
from typing import Tuple

from anoncreds.protocol.repo.attributes_repo import AttributeRepoInMemory
from plenum.common.error import fault
from stp_core.network.exceptions import RemoteNotFound
from plenum.common.exceptions import NoConsensusYet
from plenum.common.log import getlogger
from stp_core.loop.looper import Looper
from plenum.common.motor import Motor
from plenum.common.startable import Status
from plenum.common.types import HA
from stp_core.types import Identifier
from stp_core.network.util import checkPortAvailable
from sovrin_client.agent.agent_net import AgentNet
from sovrin_client.agent.caching import Caching
from sovrin_client.agent.endpoint import ZEndpoint, REndpoint
from sovrin_client.agent.walleted import Walleted
from sovrin_client.anon_creds.sovrin_issuer import SovrinIssuer
from sovrin_client.anon_creds.sovrin_prover import SovrinProver
from sovrin_client.anon_creds.sovrin_verifier import SovrinVerifier
from sovrin_client.client.client import Client
from sovrin_client.client.wallet.wallet import Wallet
from sovrin_common.config import agentLoggingLevel
from sovrin_common.config_util import getConfig
from sovrin_common.identity import Identity
from sovrin_common.strict_types import strict_types, decClassMethods
from stp_core.network.port_dispenser import genHa
from plenum.common.util import randomString

logger = getlogger()
logger.setLevel(agentLoggingLevel)


@decClassMethods(strict_types())
class Agent(Motor, AgentNet):
    def __init__(self,
<<<<<<< HEAD
                 name: str,
                 basedirpath: str,
                 client: Client = None,
                 port: int = None,
                 loop=None,
                 config=None,
                 endpointArgs=None):
=======
                 name: str=None,
                 basedirpath: str=None,
                 client: Client=None,
                 port: int=None,
                 loop=None):
>>>>>>> cc2da1e7

        self.endpoint = None
        if port:
            checkPortAvailable(HA("0.0.0.0", port))
        Motor.__init__(self)
        self.loop = loop or asyncio.get_event_loop()
        self._eventListeners = {}  # Dict[str, set(Callable)]
        self._name = name or 'Agent'
        self._port = port

        self.config = config or getConfig()
        self.basedirpath = basedirpath or os.path.expanduser(self.config.baseDir)
        self.endpointArgs = endpointArgs

        # Client used to connect to Sovrin and forward on owner's txns
        self._client = client  # type: Client

        # known identifiers of this agent's owner
        self.ownerIdentifiers = {}  # type: Dict[Identifier, Identity]

    @property
    def client(self):
        return self._client

    @client.setter
    def client(self, client):
        self._client = client

    @property
    def name(self):
        return self._name

    @property
    def port(self):
        return self._port

    async def prod(self, limit) -> int:
        c = 0
        if self.get_status() == Status.starting:
            self.status = Status.started
            c += 1
        if self.client:
            c += await self.client.prod(limit)
        if self.endpoint:
            c += await self.endpoint.service(limit)
        return c

    def start(self, loop):
        AgentNet.__init__(self,
                          name=self._name.replace(" ", ""),
                          port=self._port,
                          basedirpath=self.basedirpath,
                          msgHandler=self.handleEndpointMessage,
                          config = self.config,
                          endpointArgs=self.endpointArgs)



        super().start(loop)
        if self.client:
            self.client.start(loop)
        if self.endpoint:
            self.endpoint.start()

    def stop(self, *args, **kwargs):
        super().stop(*args, **kwargs)
        if self.client:
            self.client.stop()
        if self.endpoint:
            self.endpoint.stop()

    def _statusChanged(self, old, new):
        pass

    def onStopping(self, *args, **kwargs):
        pass

    def connect(self, network: str):
        """
        Uses the client to connect to Sovrin
        :param network: (test|live)
        :return:
        """
        raise NotImplementedError

    def syncKeys(self):
        """
        Iterates through ownerIdentifiers and ensures the keys are correct
        according to Sovrin. Updates the updated
        :return:
        """
        raise NotImplementedError

    def handleOwnerRequest(self, request):
        """
        Consumes an owner request, verifies it's authentic (by checking against
        synced owner identifiers' keys), and handles it.
        :param request:
        :return:
        """
        raise NotImplementedError

    def handleEndpointMessage(self, msg):
        raise NotImplementedError

    def ensureConnectedToDest(self, name, ha, clbk, *args):
        if self.endpoint.isConnectedTo(name=name, ha=ha):
            if clbk:
                clbk(*args)
        else:
            self.loop.call_later(.2, self.ensureConnectedToDest,
                                 name, ha, clbk, *args)

    def sendMessage(self, msg, name: str = None, ha: Tuple = None):
        try:
            remote = self.endpoint.getRemote(name=name, ha=ha)
            name = remote.name
            ha = remote.ha
        except RemoteNotFound as ex:
            if not (isinstance(self.endpoint, ZEndpoint) and
                    self.endpoint.hasRemote(name.encode() if
                                            isinstance(name, str) else name)):
                fault(ex, "Do not know {} {}".format(name, ha))
                return

        def _send(msg):
            nonlocal name, ha
            self.endpoint.send(msg, name)
            logger.debug("Message sent (to -> {}): {}".format(ha, msg))

        # TODO: if we call following isConnectedTo method by ha,
        # there was a case it found more than one remote, so for now,
        # I have changed it to call by remote name (which I am not sure
        # fixes the issue), need to come back to this.
        if not self.endpoint.isConnectedTo(name=name, ha=ha):
            self.ensureConnectedToDest(name, ha, _send, msg)
        else:
            _send(msg)

    def connectToHa(self, ha, verkey=None, pubkey=None):
        if isinstance(self.endpoint, ZEndpoint):
            assert pubkey
            self.endpoint.connectTo(ha, verkey, pubkey)
        elif isinstance(self.endpoint, REndpoint):
            self.endpoint.connectTo(ha)
        else:
            RuntimeError('Non supported Endpoint type used')

    def registerEventListener(self, eventName, listener):
        cur = self._eventListeners.get(eventName)
        if cur:
            self._eventListeners[eventName] = cur.add(listener)
        else:
            self._eventListeners[eventName] = {listener}

    def deregisterEventListener(self, eventName, listener):
        cur = self._eventListeners.get(eventName)
        if cur:
            self._eventListeners[eventName] = cur - set(listener)


class WalletedAgent(Walleted, Agent, Caching):
    def __init__(self,
                 name: str,
                 basedirpath: str,
                 client: Client = None,
                 wallet: Wallet = None,
                 port: int = None,
                 loop=None,
                 attrRepo=None,
                 agentLogger=None,
                 config=None,
                 endpointArgs=None):

        self._wallet = wallet or Wallet(name)
        Agent.__init__(self, name, basedirpath, client, port, loop=loop,
                       config=config, endpointArgs=endpointArgs)

        self._attrRepo = attrRepo or AttributeRepoInMemory()
        Walleted.__init__(self)
        if self.client:
            self._initIssuerProverVerifier()

    def _initIssuerProverVerifier(self):
        self.issuer = SovrinIssuer(client=self.client, wallet=self._wallet,
                                   attrRepo=self._attrRepo)
        self.prover = SovrinProver(client=self.client, wallet=self._wallet)
        self.verifier = SovrinVerifier(client=self.client, wallet=self._wallet)

    @Agent.client.setter
    def client(self, client):
        Agent.client.fset(self, client)
        if self.client:
            self._initIssuerProverVerifier()


def createAgent(agentClass, name, wallet=None, basedirpath=None, port=None,
                loop=None, clientClass=Client):
    config = getConfig()

    if not wallet:
        wallet = Wallet(name)
    if not basedirpath:
        basedirpath = config.baseDir
    if not port:
        _, port = genHa()

    _, clientPort = genHa()

    client = clientClass(randomString(6),
                         ha=("0.0.0.0", clientPort),
                         basedirpath=basedirpath)

    return agentClass(basedirpath=basedirpath,
                      client=client,
                      wallet=wallet,
                      port=port,
                      loop=loop)


def runAgent(agent, looper=None, bootstrap=True):
    assert agent

    def doRun(looper):
        looper.add(agent)
        logger.debug("Running {} now (port: {})".format(agent.name, agent.port))
        if bootstrap:
            looper.run(agent.bootstrap())

    if looper:
        doRun(looper)
    else:
        with Looper(debug=True, loop=agent.loop) as looper:
            doRun(looper)
            looper.run()


async def runBootstrap(bootstrapFunc):
    try:
        await bootstrapFunc()
    except TimeoutError as exc:
        raise NoConsensusYet("consensus is not yet achieved, "
                             "check if sovrin is running and "
                             "client is able to connect to it") from exc<|MERGE_RESOLUTION|>--- conflicted
+++ resolved
@@ -37,21 +37,13 @@
 @decClassMethods(strict_types())
 class Agent(Motor, AgentNet):
     def __init__(self,
-<<<<<<< HEAD
-                 name: str,
-                 basedirpath: str,
-                 client: Client = None,
-                 port: int = None,
-                 loop=None,
-                 config=None,
-                 endpointArgs=None):
-=======
                  name: str=None,
                  basedirpath: str=None,
                  client: Client=None,
                  port: int=None,
-                 loop=None):
->>>>>>> cc2da1e7
+                 loop=None,
+                 config=None,
+                 endpointArgs=None):
 
         self.endpoint = None
         if port:
