import asyncio
from typing import Dict
from typing import Tuple

from plenum.common.error import fault
from plenum.common.exceptions import RemoteNotFound, NoConsensusYet
from plenum.common.log import getlogger
from plenum.common.looper import Looper
from plenum.common.motor import Motor
from plenum.common.port_dispenser import genHa
from plenum.common.startable import Status
from plenum.common.types import Identifier, HA
from plenum.common.util import randomString, checkPortAvailable

from anoncreds.protocol.repo.attributes_repo import AttributeRepoInMemory
from sovrin_client.agent.agent_net import AgentNet
from sovrin_client.agent.caching import Caching
from sovrin_client.agent.walleted import Walleted
from sovrin_client.anon_creds.sovrin_issuer import SovrinIssuer
from sovrin_client.anon_creds.sovrin_prover import SovrinProver
from sovrin_client.anon_creds.sovrin_verifier import SovrinVerifier
from sovrin_client.client.client import Client
from sovrin_client.client.wallet.wallet import Wallet
from sovrin_common.config_util import getConfig
from sovrin_common.identity import Identity
from sovrin_common.strict_types import strict_types, decClassMethods
from sovrin_common.config import agentLoggingLevel

logger = getlogger()
logger.setLevel(agentLoggingLevel)


@decClassMethods(strict_types())
class Agent(Motor, AgentNet):
    def __init__(self,
                 name: str=None,
                 basedirpath: str=None,
                 client: Client=None,
                 port: int=None,
                 loop=None):

        self.endpoint = None
        if port:
            checkPortAvailable(HA("0.0.0.0", port))
        Motor.__init__(self)
        self.loop = loop or asyncio.get_event_loop()
        self._eventListeners = {}  # Dict[str, set(Callable)]
        self._name = name or 'Agent'
        self._port = port
<<<<<<< HEAD

        AgentNet.__init__(self,
                          name=self._name.replace(" ", ""),
                          port=port,
                          msgHandler=self.handleEndpointMessage,
                          basedirpath=basedirpath)
=======
        self._basedirpath = basedirpath
>>>>>>> c7bb3476

        # Client used to connect to Sovrin and forward on owner's txns
        self._client = client  # type: Client

        # known identifiers of this agent's owner
        self.ownerIdentifiers = {}  # type: Dict[Identifier, Identity]

    @property
    def client(self):
        return self._client

    @client.setter
    def client(self, client):
        self._client = client

    @property
    def name(self):
        return self._name

    @property
    def port(self):
        return self._port

    async def prod(self, limit) -> int:
        c = 0
        if self.get_status() == Status.starting:
            self.status = Status.started
            c += 1
        if self.client:
            c += await self.client.prod(limit)
        if self.endpoint:
            c += await self.endpoint.service(limit)
        return c

    def start(self, loop):
        AgentNet.__init__(self,
                          name=self._name.replace(" ", ""),
                          port=self._port,
                          basedirpath=self._basedirpath,
                          msgHandler=self.handleEndpointMessage)
        super().start(loop)
        if self.client:
            self.client.start(loop)
        if self.endpoint:
            self.endpoint.start()

    def stop(self, *args, **kwargs):
        super().stop(*args, **kwargs)
        if self.client:
            self.client.stop()
        if self.endpoint:
            self.endpoint.stop()

    def _statusChanged(self, old, new):
        pass

    def onStopping(self, *args, **kwargs):
        pass

    def connect(self, network: str):
        """
        Uses the client to connect to Sovrin
        :param network: (test|live)
        :return:
        """
        raise NotImplementedError

    def syncKeys(self):
        """
        Iterates through ownerIdentifiers and ensures the keys are correct
        according to Sovrin. Updates the updated
        :return:
        """
        raise NotImplementedError

    def handleOwnerRequest(self, request):
        """
        Consumes an owner request, verifies it's authentic (by checking against
        synced owner identifiers' keys), and handles it.
        :param request:
        :return:
        """
        raise NotImplementedError

    def handleEndpointMessage(self, msg):
        raise NotImplementedError

    def ensureConnectedToDest(self, destHa, clbk, *args):
        if self.endpoint.isConnectedTo(ha=destHa):
            if clbk:
                clbk(*args)
        else:
            self.loop.call_later(.2, self.ensureConnectedToDest,
                                 destHa, clbk, *args)

    def sendMessage(self, msg, name: str = None, ha: Tuple = None):
        try:
            remote = self.endpoint.getRemote(name=name, ha=ha)
        except RemoteNotFound as ex:
            fault(ex, "Do not know {} {}".format(name, ha))
            return

        def _send(msg, remote):
            self.endpoint.transmit(msg, remote.uid)
            logger.debug("Message sent (to -> {}): {}".format(remote.ha, msg))

        # TODO: if we call following isConnectedTo method by ha,
        # there was a case it found more than one remote, so for now,
        # I have changed it to call by remote name (which I am not sure
        # fixes the issue), need to come back to this.
        if not self.endpoint.isConnectedTo(name=remote.name):
            self.ensureConnectedToDest(remote.ha, _send, msg, remote)
        else:
            _send(msg, remote)

    def connectToHa(self, ha):
        self.endpoint.connectTo(ha)

    def registerEventListener(self, eventName, listener):
        cur = self._eventListeners.get(eventName)
        if cur:
            self._eventListeners[eventName] = cur.add(listener)
        else:
            self._eventListeners[eventName] = {listener}

    def deregisterEventListener(self, eventName, listener):
        cur = self._eventListeners.get(eventName)
        if cur:
            self._eventListeners[eventName] = cur - set(listener)


class WalletedAgent(Walleted, Agent, Caching):
    def __init__(self,
                 name: str,
                 basedirpath: str,
                 client: Client = None,
                 wallet: Wallet = None,
                 port: int = None,
                 loop=None,
                 attrRepo=None):

        Agent.__init__(self, name, basedirpath, client, port, loop=loop)
        self._wallet = wallet or Wallet(name)
        self._attrRepo = attrRepo or AttributeRepoInMemory()
        Walleted.__init__(self)
        if self.client:
            self._initIssuerProverVerifier()

    def _initIssuerProverVerifier(self):
        self.issuer = SovrinIssuer(client=self.client, wallet=self._wallet,
                                   attrRepo=self._attrRepo)
        self.prover = SovrinProver(client=self.client, wallet=self._wallet)
        self.verifier = SovrinVerifier(client=self.client, wallet=self._wallet)

    @Agent.client.setter
    def client(self, client):
        Agent.client.fset(self, client)
        if self.client:
            self._initIssuerProverVerifier()


def createAgent(agentClass, name, wallet=None, basedirpath=None, port=None,
                loop=None, clientClass=Client):
    config = getConfig()

    if not wallet:
        wallet = Wallet(name)
    if not basedirpath:
        basedirpath = config.baseDir
    if not port:
        _, port = genHa()

    _, clientPort = genHa()
    client = clientClass(randomString(6),
                         ha=("0.0.0.0", clientPort),
                         basedirpath=basedirpath)

    return agentClass(basedirpath=basedirpath,
                      client=client,
                      wallet=wallet,
                      port=port,
                      loop=loop)


def runAgent(agent, looper=None, bootstrap=True):
    assert agent

    def doRun(looper):
        looper.add(agent)
        logger.debug("Running {} now (port: {})".format(agent.name, agent.port))
        if bootstrap:
            looper.run(agent.bootstrap())

    if looper:
        doRun(looper)
    else:
        with Looper(debug=True, loop=agent.loop) as looper:
            doRun(looper)
            looper.run()


async def runBootstrap(bootstrapFunc):
    try:
        await bootstrapFunc()
    except TimeoutError as exc:
        raise NoConsensusYet("consensus is not yet achieved, "
                             "check if sovrin is running and "
                             "client is able to connect to it") from exc<|MERGE_RESOLUTION|>--- conflicted
+++ resolved
@@ -47,16 +47,7 @@
         self._eventListeners = {}  # Dict[str, set(Callable)]
         self._name = name or 'Agent'
         self._port = port
-<<<<<<< HEAD
-
-        AgentNet.__init__(self,
-                          name=self._name.replace(" ", ""),
-                          port=port,
-                          msgHandler=self.handleEndpointMessage,
-                          basedirpath=basedirpath)
-=======
         self._basedirpath = basedirpath
->>>>>>> c7bb3476
 
         # Client used to connect to Sovrin and forward on owner's txns
         self._client = client  # type: Client
@@ -95,8 +86,8 @@
         AgentNet.__init__(self,
                           name=self._name.replace(" ", ""),
                           port=self._port,
-                          basedirpath=self._basedirpath,
-                          msgHandler=self.handleEndpointMessage)
+                          msgHandler=self.handleEndpointMessage,
+                          basedirpath=self._basedirpath)
         super().start(loop)
         if self.client:
             self.client.start(loop)
