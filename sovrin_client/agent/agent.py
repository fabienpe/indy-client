--- conflicted
+++ resolved
@@ -50,7 +50,6 @@
                  config=None,
                  endpointArgs=None):
 
-        self.logger = logger
         self.endpoint = None
         if port:
             checkPortAvailable(HA("0.0.0.0", port))
@@ -61,7 +60,7 @@
         self._port = port
 
         self.config = config or getConfig()
-        self._basedirpath = basedirpath or os.path.expanduser(self.config.baseDir)
+        self.basedirpath = basedirpath or os.path.expanduser(self.config.baseDir)
         self.endpointArgs = endpointArgs
 
         # Client used to connect to Sovrin and forward on owner's txns
@@ -101,7 +100,7 @@
         AgentNet.__init__(self,
                           name=self._name.replace(" ", ""),
                           port=self._port,
-                          basedirpath=self._basedirpath,
+                          basedirpath=self.basedirpath,
                           msgHandler=self.handleEndpointMessage,
                           config = self.config,
                           endpoint_args=self.endpointArgs)
@@ -179,16 +178,6 @@
         else:
             _send(msg)
 
-<<<<<<< HEAD
-    def connectToHa(self, ha, verkey=None, pubkey=None):
-        if self.endpoint is not None:
-            assert verkey, 'Verkey is required to connect to {}'.format(ha)
-            self.endpoint.connectTo(ha, verkey, pubkey)
-        else:
-            RuntimeError('Non supported Endpoint type used')
-
-=======
->>>>>>> b0beacbd
     def registerEventListener(self, eventName, listener):
         cur = self._eventListeners.get(eventName)
         if cur:
