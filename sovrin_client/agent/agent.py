--- conflicted
+++ resolved
@@ -41,13 +41,9 @@
                  basedirpath: str=None,
                  client: Client=None,
                  port: int=None,
-<<<<<<< HEAD
-                 loop=None):
-=======
                  loop=None,
                  config=None,
                  endpointArgs=None):
->>>>>>> cbba484e
 
         self.endpoint = None
         if port:
@@ -59,7 +55,7 @@
         self._port = port
 
         self.config = config or getConfig()
-        self.basedirpath = basedirpath or os.path.expanduser(self.config.baseDir)
+        self._basedirpath = basedirpath or os.path.expanduser(self.config.baseDir)
         self.endpointArgs = endpointArgs
 
         # Client used to connect to Sovrin and forward on owner's txns
@@ -99,18 +95,13 @@
         AgentNet.__init__(self,
                           name=self._name.replace(" ", ""),
                           port=self._port,
-<<<<<<< HEAD
-                          msgHandler=self.handleEndpointMessage,
-                          basedirpath=self._basedirpath)
-=======
-                          basedirpath=self.basedirpath,
+                          basedirpath=self._basedirpath,
                           msgHandler=self.handleEndpointMessage,
                           config = self.config,
-                          endpointArgs=self.endpointArgs)
-
-
-
->>>>>>> cbba484e
+                          endpoint_args=self.endpointArgs)
+
+
+
         super().start(loop)
         if self.client:
             self.client.start(loop)
@@ -260,15 +251,7 @@
     if not port:
         _, port = genHa()
 
-<<<<<<< HEAD
     client = create_client(base_dir_path=basedirpath, client_class=clientClass)
-=======
-    _, clientPort = genHa()
-
-    client = clientClass(randomString(6),
-                         ha=("0.0.0.0", clientPort),
-                         basedirpath=basedirpath)
->>>>>>> cbba484e
 
     return agentClass(basedirpath=basedirpath,
                       client=client,
