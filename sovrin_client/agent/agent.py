import asyncio
from typing import Dict
from typing import Tuple

from plenum.common.error import fault
from plenum.common.exceptions import RemoteNotFound, NoConsensusYet
from plenum.common.log import getlogger
from plenum.common.looper import Looper
from plenum.common.motor import Motor
from plenum.common.port_dispenser import genHa
from plenum.common.startable import Status
from plenum.common.types import Identifier, HA
from plenum.common.util import randomString, checkPortAvailable

from anoncreds.protocol.repo.attributes_repo import AttributeRepoInMemory
from sovrin_client.agent.agent_net import AgentNet
from sovrin_client.agent.caching import Caching
from sovrin_client.agent.walleted import Walleted
from sovrin_client.anon_creds.sovrin_issuer import SovrinIssuer
from sovrin_client.anon_creds.sovrin_prover import SovrinProver
from sovrin_client.anon_creds.sovrin_verifier import SovrinVerifier
from sovrin_client.client.client import Client
from sovrin_client.client.wallet.wallet import Wallet
from sovrin_common.config_util import getConfig
from sovrin_common.identity import Identity
from sovrin_common.strict_types import strict_types, decClassMethods
from sovrin_common.config import agentLoggingLevel

logger = getlogger()
logger.setLevel(agentLoggingLevel)


@decClassMethods(strict_types())
class Agent(Motor, AgentNet):
    def __init__(self,
                 name: str=None,
                 basedirpath: str=None,
                 client: Client=None,
                 port: int=None,
                 loop=None):

        self.endpoint = None
        if port:
            checkPortAvailable(HA("0.0.0.0", port))
        Motor.__init__(self)
        self.loop = loop or asyncio.get_event_loop()
        self._eventListeners = {}  # Dict[str, set(Callable)]
        self._name = name or 'Agent'
        self._port = port
        self._basedirpath = basedirpath

        # Client used to connect to Sovrin and forward on owner's txns
        self._client = client  # type: Client

        # known identifiers of this agent's owner
        self.ownerIdentifiers = {}  # type: Dict[Identifier, Identity]

    @property
    def client(self):
        return self._client

    @client.setter
    def client(self, client):
        self._client = client

    @property
    def name(self):
        return self._name

    @property
    def port(self):
        return self._port

    async def prod(self, limit) -> int:
        c = 0
        if self.get_status() == Status.starting:
            self.status = Status.started
            c += 1
        if self.client:
            c += await self.client.prod(limit)
        if self.endpoint:
            c += await self.endpoint.service(limit)
        return c

    def start(self, loop):
        AgentNet.__init__(self,
                          name=self._name.replace(" ", ""),
                          port=self._port,
<<<<<<< HEAD
                          basedirpath=self._basedirpath,
                          msgHandler=self.handleEndpointMessage)
=======
                          msgHandler=self.handleEndpointMessage,
                          basedirpath=self._basedirpath)
>>>>>>> 58a0fe04
        super().start(loop)
        if self.client:
            self.client.start(loop)
        if self.endpoint:
            self.endpoint.start()

    def stop(self, *args, **kwargs):
        super().stop(*args, **kwargs)
        if self.client:
            self.client.stop()
        if self.endpoint:
            self.endpoint.stop()

    def _statusChanged(self, old, new):
        pass

    def onStopping(self, *args, **kwargs):
        pass

    def connect(self, network: str):
        """
        Uses the client to connect to Sovrin
        :param network: (test|live)
        :return:
        """
        raise NotImplementedError

    def syncKeys(self):
        """
        Iterates through ownerIdentifiers and ensures the keys are correct
        according to Sovrin. Updates the updated
        :return:
        """
        raise NotImplementedError

    def handleOwnerRequest(self, request):
        """
        Consumes an owner request, verifies it's authentic (by checking against
        synced owner identifiers' keys), and handles it.
        :param request:
        :return:
        """
        raise NotImplementedError

    def handleEndpointMessage(self, msg):
        raise NotImplementedError

    def ensureConnectedToDest(self, destHa, clbk, *args):
        if self.endpoint.isConnectedTo(ha=destHa):
            if clbk:
                clbk(*args)
        else:
            self.loop.call_later(.2, self.ensureConnectedToDest,
                                 destHa, clbk, *args)

    def sendMessage(self, msg, name: str = None, ha: Tuple = None):
        try:
            remote = self.endpoint.getRemote(name=name, ha=ha)
        except RemoteNotFound as ex:
            fault(ex, "Do not know {} {}".format(name, ha))
            return

        def _send(msg, remote):
            self.endpoint.transmit(msg, remote.uid)
            logger.debug("Message sent (to -> {}): {}".format(remote.ha, msg))

        # TODO: if we call following isConnectedTo method by ha,
        # there was a case it found more than one remote, so for now,
        # I have changed it to call by remote name (which I am not sure
        # fixes the issue), need to come back to this.
        if not self.endpoint.isConnectedTo(name=remote.name):
            self.ensureConnectedToDest(remote.ha, _send, msg, remote)
        else:
            _send(msg, remote)

    def connectToHa(self, ha):
        self.endpoint.connectTo(ha)

    def registerEventListener(self, eventName, listener):
        cur = self._eventListeners.get(eventName)
        if cur:
            self._eventListeners[eventName] = cur.add(listener)
        else:
            self._eventListeners[eventName] = {listener}

    def deregisterEventListener(self, eventName, listener):
        cur = self._eventListeners.get(eventName)
        if cur:
            self._eventListeners[eventName] = cur - set(listener)


class WalletedAgent(Walleted, Agent, Caching):
    def __init__(self,
                 name: str,
                 basedirpath: str,
                 client: Client = None,
                 wallet: Wallet = None,
                 port: int = None,
                 loop=None,
                 attrRepo=None):

        Agent.__init__(self, name, basedirpath, client, port, loop=loop)
        self._wallet = wallet or Wallet(name)
        self._attrRepo = attrRepo or AttributeRepoInMemory()
        Walleted.__init__(self)
        if self.client:
            self._initIssuerProverVerifier()

    def _initIssuerProverVerifier(self):
        self.issuer = SovrinIssuer(client=self.client, wallet=self._wallet,
                                   attrRepo=self._attrRepo)
        self.prover = SovrinProver(client=self.client, wallet=self._wallet)
        self.verifier = SovrinVerifier(client=self.client, wallet=self._wallet)

    @Agent.client.setter
    def client(self, client):
        Agent.client.fset(self, client)
        if self.client:
            self._initIssuerProverVerifier()


def createAgent(agentClass, name, wallet=None, basedirpath=None, port=None,
                loop=None, clientClass=Client):
    config = getConfig()

    if not wallet:
        wallet = Wallet(name)
    if not basedirpath:
        basedirpath = config.baseDir
    if not port:
        _, port = genHa()

    _, clientPort = genHa()
    client = clientClass(randomString(6),
                         ha=("0.0.0.0", clientPort),
                         basedirpath=basedirpath)

    return agentClass(basedirpath=basedirpath,
                      client=client,
                      wallet=wallet,
                      port=port,
                      loop=loop)


def runAgent(agent, looper=None, bootstrap=True):
    assert agent

    def doRun(looper):
        looper.add(agent)
        logger.debug("Running {} now (port: {})".format(agent.name, agent.port))
        if bootstrap:
            looper.run(agent.bootstrap())

    if looper:
        doRun(looper)
    else:
        with Looper(debug=True, loop=agent.loop) as looper:
            doRun(looper)
            looper.run()


async def runBootstrap(bootstrapFunc):
    try:
        await bootstrapFunc()
    except TimeoutError as exc:
        raise NoConsensusYet("consensus is not yet achieved, "
                             "check if sovrin is running and "
                             "client is able to connect to it") from exc<|MERGE_RESOLUTION|>--- conflicted
+++ resolved
@@ -86,13 +86,8 @@
         AgentNet.__init__(self,
                           name=self._name.replace(" ", ""),
                           port=self._port,
-<<<<<<< HEAD
-                          basedirpath=self._basedirpath,
-                          msgHandler=self.handleEndpointMessage)
-=======
                           msgHandler=self.handleEndpointMessage,
                           basedirpath=self._basedirpath)
->>>>>>> 58a0fe04
         super().start(loop)
         if self.client:
             self.client.start(loop)
