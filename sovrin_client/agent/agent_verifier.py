from typing import Any
from collections import OrderedDict

from plenum.common.constants import NAME, NONCE, TYPE, DATA, VERSION, \
    ATTRIBUTES, VERIFIABLE_ATTRIBUTES
from plenum.common.types import f

from anoncreds.protocol.types import FullProof
from anoncreds.protocol.types import ProofInput
from anoncreds.protocol.utils import fromDictWithStrValues
from anoncreds.protocol.verifier import Verifier
from sovrin_client.agent.msg_constants import PROOF_STATUS, PROOF_FIELD, \
    PROOF_INPUT_FIELD, REVEALED_ATTRS_FIELD, PROOF_REQUEST, \
    PROOF_REQ_SCHEMA_NAME, PROOF_REQ_SCHEMA_VERSION, \
    PROOF_REQ_SCHEMA_ATTRIBUTES, PROOF_REQ_SCHEMA_VERIFIABLE_ATTRIBUTES, \
    ERR_NO_PROOF_REQUEST_SCHEMA_FOUND
from sovrin_client.client.wallet.link import Link
from sovrin_common.util import getNonceForProof


class AgentVerifier(Verifier):
    def __init__(self, verifier: Verifier):
        self.verifier = verifier

    async def verifyProof(self, msg: Any):
        body, (frm, _) = msg
        link = self.verifyAndGetLink(msg)
        if not link:
            raise NotImplementedError

        claimName = body[NAME]
        nonce = getNonceForProof(body[NONCE])
        proof = FullProof.fromStrDict(body[PROOF_FIELD])
        proofInput = ProofInput.fromStrDict(body[PROOF_INPUT_FIELD])
        revealedAttrs = fromDictWithStrValues(body[REVEALED_ATTRS_FIELD])

        result = await self.verifier.verify(proofInput, proof, revealedAttrs,
                                            nonce)

        self.logger.info('Proof accepted with nonce {}'
                              .format(nonce))
        self.logger.info('Verifying proof from {}'
                              .format(link.name))
        status = 'verified' if result else 'failed verification'
        resp = {
            TYPE: PROOF_STATUS,
            DATA: '    Your Proof {} {} was received and {}\n'.
                format(body[NAME], body[VERSION], status),
        }
        self.signAndSend(resp, link.localIdentifier, frm,
                         origReqId=body.get(f.REQ_ID.nm))

        if result:
            for attribute in proofInput.revealedAttrs:
                # Log attributes that were verified
<<<<<<< HEAD
                self.agentLogger.info('verified {}: {}'.
                                      format(attribute,
                                             revealedAttrs[attribute]))
            await self._postClaimVerif(claimName, link, frm)
=======
                self.logger.info('verified {}: {}'.format(
                    attribute, revealedAttrs[attribute]))
            self.logger.info('verified proof contains attributes from '
                             'claim issued by: {}'.format(", ".join(
                sorted([sk.issuerId for sk in proof.schemaKeys]))))
            await self._postClaimVerif(claimName, link, frm)

    def sendProofReq(self, link: Link, proofReqSchemaKey):
        if self._proofRequestsSchema and (
                    proofReqSchemaKey in self._proofRequestsSchema):
            proofRequest = self._proofRequestsSchema[proofReqSchemaKey]
            op = OrderedDict([
                (TYPE, PROOF_REQUEST),
                (NAME, proofRequest[PROOF_REQ_SCHEMA_NAME]),
                (VERSION, proofRequest[PROOF_REQ_SCHEMA_VERSION]),
                (ATTRIBUTES, proofRequest[PROOF_REQ_SCHEMA_ATTRIBUTES]),
                (VERIFIABLE_ATTRIBUTES,
                 proofRequest[PROOF_REQ_SCHEMA_VERIFIABLE_ATTRIBUTES])
            ])

            self.signAndSend(msg=op, linkName=link.name)
        else:
            return ERR_NO_PROOF_REQUEST_SCHEMA_FOUND
>>>>>>> b31d582b
<|MERGE_RESOLUTION|>--- conflicted
+++ resolved
@@ -53,15 +53,10 @@
         if result:
             for attribute in proofInput.revealedAttrs:
                 # Log attributes that were verified
-<<<<<<< HEAD
                 self.agentLogger.info('verified {}: {}'.
                                       format(attribute,
                                              revealedAttrs[attribute]))
-            await self._postClaimVerif(claimName, link, frm)
-=======
-                self.logger.info('verified {}: {}'.format(
-                    attribute, revealedAttrs[attribute]))
-            self.logger.info('verified proof contains attributes from '
+            self.agentLogger.info('verified proof contains attributes from '
                              'claim issued by: {}'.format(", ".join(
                 sorted([sk.issuerId for sk in proof.schemaKeys]))))
             await self._postClaimVerif(claimName, link, frm)
@@ -82,4 +77,3 @@
             self.signAndSend(msg=op, linkName=link.name)
         else:
             return ERR_NO_PROOF_REQUEST_SCHEMA_FOUND
->>>>>>> b31d582b
