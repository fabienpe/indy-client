from typing import Callable, Any, List

from plenum import config
from plenum.common.message_processor import MessageProcessor
from raet.raeting import AutoMode
from zmq.utils import z85

from plenum.common.log import getlogger
from stp_raet.util import getHaFromLocalEstate
from plenum.common.util import randomString, friendlyToRaw
from stp_core.crypto.util import randomSeed
from stp_raet.rstack import SimpleRStack
from stp_core.types import HA
from stp_zmq.zstack import SimpleZStack

logger = getlogger()


class EndpointCore(MessageProcessor):
    # TODO: Rename method
    def baseMsgHandler(self, msg):
        logger.debug("Got {}".format(msg))
        self.msgHandler(msg)

    def transmitToClient(self, msg: Any, remoteName: str):
        """
        Transmit the specified message to the remote client specified by
         `remoteName`.
        :param msg: a message
        :param remoteName: the name of the remote
        """
        # At this time, nodes are not signing messages to clients, beyond what
        # happens inherently with RAET
        payload = self.prepForSending(msg)
        try:
            self.send(payload, remoteName)
        except Exception as ex:
            logger.error("{} unable to send message {} to client {}; "
                         "Exception: {}".format(self.name, msg, remoteName,
                                                ex.__repr__()))

    def transmitToClients(self, msg: Any, remoteNames: List[str]):
        for nm in remoteNames:
            self.transmitToClient(msg, nm)


class REndpoint(SimpleRStack, EndpointCore):
    def __init__(self, port: int, msgHandler: Callable,
                 name: str=None, basedirpath: str=None):
        if name and basedirpath:
            ha = getHaFromLocalEstate(name, basedirpath)
            if ha and ha[1] != port:
                port = ha[1]

        stackParams = {
            "name": name or randomString(8),
            "ha": HA("0.0.0.0", port),
            "main": True,
            "auto": AutoMode.always,
            "mutable": "mutable",
            "messageTimeout": config.RAETMessageTimeout
        }
        if basedirpath:
            stackParams["basedirpath"] = basedirpath

            SimpleRStack.__init__(self, stackParams, self.baseMsgHandler)

        self.msgHandler = msgHandler

    def connectTo(self, ha):
<<<<<<< HEAD
        remote = self.findInRemotesByHA(ha)
        if not remote:
            remote = RemoteEstate(stack=self, ha=ha)
            self.addRemote(remote)
            # updates the store time so the join timer is accurate
            self.updateStamp()
            self.join(uid=remote.uid, cascade=True, timeout=30)

    def host_address(self) -> str:
        return str(self.ha[0]) + ":" + str(self.ha[1])
=======
        if not self.isConnectedTo(ha=ha):
            self.connect(ha=ha)
        else:
            logger.debug('{} already connected {}'.format(self, ha))


class ZEndpoint(SimpleZStack, EndpointCore):
    def __init__(self, port: int, msgHandler: Callable,
                 name: str=None, basedirpath: str=None, seed=None,
                 onlyListener=False):
        stackParams = {
            "name": name or randomString(8),
            "ha": HA("0.0.0.0", port),
            "auto": AutoMode.always
        }
        if basedirpath:
            stackParams["basedirpath"] = basedirpath

        seed = seed or randomSeed()
        SimpleZStack.__init__(self, stackParams, self.baseMsgHandler,
                              seed=seed, onlyListener=onlyListener)

        self.msgHandler = msgHandler

    def connectTo(self, ha, verkey, pubkey):
        if not self.isConnectedTo(ha=ha):
            assert pubkey, 'Need public key to connect to {}'.format(ha)
            zvk = z85.encode(friendlyToRaw(verkey)) if verkey else None
            zpk = z85.encode(friendlyToRaw(pubkey))
            self.connect(name=verkey or pubkey, ha=ha, verKey=zvk, publicKey=zpk)
        else:
            logger.debug('{} already connected {}'.format(self, ha))
>>>>>>> cbba484e
<|MERGE_RESOLUTION|>--- conflicted
+++ resolved
@@ -68,22 +68,13 @@
         self.msgHandler = msgHandler
 
     def connectTo(self, ha):
-<<<<<<< HEAD
-        remote = self.findInRemotesByHA(ha)
-        if not remote:
-            remote = RemoteEstate(stack=self, ha=ha)
-            self.addRemote(remote)
-            # updates the store time so the join timer is accurate
-            self.updateStamp()
-            self.join(uid=remote.uid, cascade=True, timeout=30)
-
-    def host_address(self) -> str:
-        return str(self.ha[0]) + ":" + str(self.ha[1])
-=======
         if not self.isConnectedTo(ha=ha):
             self.connect(ha=ha)
         else:
             logger.debug('{} already connected {}'.format(self, ha))
+
+    def host_address(self) -> str:
+        return str(self.ha[0]) + ":" + str(self.ha[1])
 
 
 class ZEndpoint(SimpleZStack, EndpointCore):
@@ -111,5 +102,4 @@
             zpk = z85.encode(friendlyToRaw(pubkey))
             self.connect(name=verkey or pubkey, ha=ha, verKey=zvk, publicKey=zpk)
         else:
-            logger.debug('{} already connected {}'.format(self, ha))
->>>>>>> cbba484e
+            logger.debug('{} already connected {}'.format(self, ha))