--- conflicted
+++ resolved
@@ -3,7 +3,6 @@
 from plenum import config
 from plenum.common.message_processor import MessageProcessor
 
-from sovrin_client.agent.helper import friendlyVerkeyToPubkey
 from stp_core.common.log import getlogger
 from stp_core.network.auth_mode import AuthMode
 from stp_raet.util import getHaFromLocalEstate
@@ -22,36 +21,6 @@
         logger.debug("Got {}".format(msg))
         self.msgHandler(msg)
 
-<<<<<<< HEAD
-    def transmitToClient(self, msg: Any, remoteName: str):
-        """
-        Transmit the specified message to the remote client specified by
-         `remoteName`.
-        :param msg: a message
-        :param remoteName: the name of the remote
-        """
-        # At this time, nodes are not signing messages to clients, beyond what
-        # happens inherently with RAET
-        payload = self.prepForSending(msg)
-        try:
-            self.send(payload, remoteName)
-        except Exception as ex:
-            logger.error("{} unable to send message {} to client {}; "
-                         "Exception: {}".format(self.name, msg, remoteName,
-                                                ex.__repr__()))
-
-    def transmitToClients(self, msg: Any, remoteNames: List[str]):
-        for nm in remoteNames:
-            self.transmitToClient(msg, nm)
-
-    def host_address(self) -> str:
-        return str(self.ha[0]) + ":" + str(self.ha[1])
-
-    def connectTo(self, ha, verkey, pubkey=None):
-        raise NotImplementedError
-
-=======
->>>>>>> b0beacbd
 
 class REndpoint(SimpleRStack, EndpointCore):
     def __init__(self, port: int, msgHandler: Callable,
@@ -76,16 +45,6 @@
 
         self.msgHandler = msgHandler
 
-<<<<<<< HEAD
-    def connectTo(self, ha, verkey, pubkey=None):
-        if not self.isConnectedTo(ha=ha):
-            self.connect(ha=ha)
-        else:
-            logger.debug('{} already connected {}'.format(self, ha))
-
-
-=======
->>>>>>> b0beacbd
 class ZEndpoint(SimpleZStack, EndpointCore):
     def __init__(self, port: int, msgHandler: Callable,
                  name: str=None, basedirpath: str=None, seed=None,
@@ -103,18 +62,3 @@
                               seed=seed, onlyListener=onlyListener)
 
         self.msgHandler = msgHandler
-<<<<<<< HEAD
-
-    def connectTo(self, ha, verkey, pubkey=None):
-        if not self.isConnectedTo(ha=ha):
-            assert verkey, 'Verkey is required to connect to {}'.format(ha)
-            if pubkey is None:
-                pubkey = friendlyVerkeyToPubkey(verkey)
-
-            zvk = z85.encode(friendlyToRaw(verkey)) if verkey else None
-            zpk = z85.encode(friendlyToRaw(pubkey))
-            self.connect(name=verkey or pubkey, ha=ha, verKey=zvk, publicKey=zpk)
-        else:
-            logger.debug('{} already connected {}'.format(self, ha))
-=======
->>>>>>> b0beacbd
