<<<<<<< HEAD
import os

from plenum.common.signer_simple import SimpleSigner
from sovrin_client.agent.agent import runAgent
from sovrin_client.client.wallet.wallet import Wallet
from sovrin_common.config_util import getConfig


def getClaimVersionFileName(agentName):
    return agentName.replace(" ", "-").lower() + "-schema-version.txt"


def updateAndGetNextClaimVersionNumber(basedirpath, fileName):
    claimVersionFilePath = '{}/{}'.format(basedirpath, fileName)
    # get version number from file
    claimVersionNumber = 0.01
    if os.path.isfile(claimVersionFilePath):
        with open(claimVersionFilePath, mode='r+') as file:
            claimVersionNumber = float(file.read()) + 0.001
            file.seek(0)
            # increment version and update file
            file.write(str(claimVersionNumber))
            file.truncate()
    else:
        with open(claimVersionFilePath, mode='w') as file:
            file.write(str(claimVersionNumber))
    return claimVersionNumber


def build_wallet_core(wallet_name, seed_file):
    config = getConfig()
    baseDir = os.path.expanduser(config.baseDir)

    seedFilePath = '{}/{}'.format(baseDir, seed_file)
    seed = wallet_name + '0'*(32 - len(wallet_name))

    # if seed file is available, read seed from it
    if os.path.isfile(seedFilePath):
        with open(seedFilePath, mode='r+') as file:
            seed = file.read().strip(' \t\n\r')
    wallet = Wallet(wallet_name)

    seed = bytes(seed, encoding='utf-8')
    wallet.addIdentifier(signer=SimpleSigner(seed=seed))

    return wallet


def run_agent(looper, wallet, agent):

    def run():
        _agent = agent
        wallet.pendSyncRequests()
        prepared = wallet.preparePending()
        _agent.client.submitReqs(*prepared)

        runAgent(_agent, looper)

        return _agent, wallet

    return run
=======
from stp_core.crypto.util import ed25519PkToCurve25519
from plenum.common.util import friendlyToRaw, rawToFriendly


def friendlyVerkeyToPubkey(verkey):
    vkRaw = friendlyToRaw(verkey)
    pkraw = ed25519PkToCurve25519(vkRaw)
    return rawToFriendly(pkraw)
>>>>>>> cbba484e
<|MERGE_RESOLUTION|>--- conflicted
+++ resolved
@@ -1,11 +1,22 @@
-<<<<<<< HEAD
 import os
 
+from stp_core.crypto.util import ed25519PkToCurve25519
+from plenum.common.util import friendlyToRaw, rawToFriendly
+
 from plenum.common.signer_simple import SimpleSigner
-from sovrin_client.agent.agent import runAgent
+# from sovrin_client.agent.agent import runAgent
+# from sovrin_client.agent.agent import runBootstrap
+
 from sovrin_client.client.wallet.wallet import Wallet
 from sovrin_common.config_util import getConfig
 
+def processInvAccept(wallet, msg):
+    pass
+
+def friendlyVerkeyToPubkey(verkey):
+    vkRaw = friendlyToRaw(verkey)
+    pkraw = ed25519PkToCurve25519(vkRaw)
+    return rawToFriendly(pkraw)
 
 def getClaimVersionFileName(agentName):
     return agentName.replace(" ", "-").lower() + "-schema-version.txt"
@@ -59,14 +70,4 @@
 
         return _agent, wallet
 
-    return run
-=======
-from stp_core.crypto.util import ed25519PkToCurve25519
-from plenum.common.util import friendlyToRaw, rawToFriendly
-
-
-def friendlyVerkeyToPubkey(verkey):
-    vkRaw = friendlyToRaw(verkey)
-    pkraw = ed25519PkToCurve25519(vkRaw)
-    return rawToFriendly(pkraw)
->>>>>>> cbba484e
+    return run