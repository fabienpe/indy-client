--- conflicted
+++ resolved
@@ -19,15 +19,8 @@
     async def processReqAvailClaims(self, msg):
         body, (frm, ha) = msg
         link = self.verifyAndGetLink(msg)
-<<<<<<< HEAD
-        data = {
-            CLAIMS_LIST_FIELD: self.getAvailableClaimList(link.invitationNonce,
-                                                          link.localIdentifier)
-=======
-        acs = self.getAvailableClaimList(link)
         data = {
             CLAIMS_LIST_FIELD: self.getAvailableClaimList(link)
->>>>>>> b680cf09
         }
         resp = self.getCommonMsg(AVAIL_CLAIM_LIST, data)
         self.signAndSend(resp, link.localIdentifier, frm)
