--- conflicted
+++ resolved
@@ -1578,20 +1578,11 @@
         mappings['showClaim'] = showClaimCmd
         mappings['listClaims'] = listClaimsCmd
         mappings['reqClaim'] = reqClaimCmd
-<<<<<<< HEAD
         # mappings['showClaimReq'] = showClaimReqCmd
         mappings['showProofRequest'] = showProofRequestCmd
-        mappings['acceptInvitationLink'] = acceptLinkCmd
-        mappings['addGenTxnAction'] = addGenesisTxnCmd
         mappings['setAttr'] = setAttrCmd
         mappings['sendProofRequest'] = sendProofRequestCmd
         mappings['sendProof'] = sendProofCmd
-        mappings['newIdentifier'] = newIdentifierCmd
-=======
-        mappings['showClaimReq'] = showClaimReqCmd
-        mappings['setAttr'] = setAttrCmd
-        mappings['sendClaim'] = sendClaimCmd
->>>>>>> 2979b13f
 
         # TODO: These seems to be obsolete, so either we need to remove these
         # command handlers or let it point to None
