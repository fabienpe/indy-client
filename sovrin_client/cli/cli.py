--- conflicted
+++ resolved
@@ -221,11 +221,7 @@
                         self._sendProofRequest,
                         self._sendProof,
                         self._newIdentifier,
-<<<<<<< HEAD
-			self._reqAvailClaims
-=======
                         self._reqAvailClaims
->>>>>>> 14d0f162
                         ])
         return actions
 
