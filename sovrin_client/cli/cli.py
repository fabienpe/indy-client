--- conflicted
+++ resolved
@@ -7,14 +7,9 @@
 from collections import OrderedDict
 from functools import partial
 from hashlib import sha256
-<<<<<<< HEAD
+from operator import itemgetter
 from typing import Dict, Any, Tuple, Callable, NamedTuple
-=======
-from operator import itemgetter
-from typing import Dict, Any, Tuple, Callable, List, NamedTuple
-
 import asyncio
->>>>>>> b31d582b
 
 import base58
 from libnacl import randombytes
@@ -43,12 +38,8 @@
     sendAttribCmd, sendProofCmd, sendGetNymCmd, sendIssuerKeyCmd, sendNodeCmd, \
     sendNymCmd, sendPoolUpgCmd, sendSchemaCmd, setAttrCmd, showClaimCmd, \
     listClaimsCmd, showFileCmd, showLinkCmd, syncLinkCmd, addGenesisTxnCmd, \
-<<<<<<< HEAD
-    sendProofRequestCmd, showProofRequestCmd, reqAvailClaimsCmd
-=======
     sendProofRequestCmd, showProofRequestCmd, reqAvailClaimsCmd, listLinksCmd
 
->>>>>>> b31d582b
 from sovrin_client.cli.helper import getNewClientGrams, \
     USAGE_TEXT, NEXT_COMMANDS_TO_TRY_TEXT
 from sovrin_client.client.client import Client
@@ -67,18 +58,16 @@
 from sovrin_common.constants import TARGET_NYM, ROLE, TXN_TYPE, NYM, REF, \
     ACTION, SHA256, TIMEOUT, SCHEDULE, \
     START, JUSTIFICATION, NULL
-<<<<<<< HEAD
-from sovrin_common.util import ensureReqCompleted
+
 from stp_core.crypto.signer import Signer
 from stp_core.crypto.util import cleanSeed
 from stp_core.network.port_dispenser import genHa
-=======
 from sovrin_common.roles import Roles
 from sovrin_common.transactions import SovrinTransactions
 from sovrin_common.txn_util import getTxnOrderedFields
 from sovrin_common.util import ensureReqCompleted, getIndex
 from sovrin_client.__metadata__ import __version__
->>>>>>> b31d582b
+
 
 try:
     nodeMod = importlib.import_module('sovrin_node.server.node')
