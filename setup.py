#!/usr/bin/env python
import sys
import os

import subprocess
from setuptools import setup, find_packages, __version__
from setuptools.command.develop import develop
from setuptools.command.install import install

v = sys.version_info
if sys.version_info < (3, 5):
    msg = "FAIL: Requires Python 3.5 or later, " \
          "but setup.py was run using {}.{}.{}"
    v = sys.version_info
    print(msg.format(v.major, v.minor, v.micro))
    # noinspection PyPackageRequirements
    print("NOTE: Installation failed. Run setup.py using python3")
    sys.exit(1)

try:
    SETUP_DIRNAME = os.path.dirname(__file__)
except NameError:
    # We're probably being frozen, and __file__ triggered this NameError
    # Work around this
    SETUP_DIRNAME = os.path.dirname(sys.argv[0])

if SETUP_DIRNAME != '':
    os.chdir(SETUP_DIRNAME)

SETUP_DIRNAME = os.path.abspath(SETUP_DIRNAME)

METADATA = os.path.join(SETUP_DIRNAME, 'sovrin_client', '__metadata__.py')
# Load the metadata using exec() so we don't trigger an import of ioflo.__init__
exec(compile(open(METADATA).read(), METADATA, 'exec'))

# create base dir if not already exists
BASE_DIR = os.path.join(os.path.expanduser("~"), ".sovrin")
SAMPLE_DIR = os.path.join(BASE_DIR, ".sovrin")
for path in [BASE_DIR, SAMPLE_DIR]:
    if not os.path.exists(path):
        os.makedirs(path)


def post_install():
    subprocess.run(['python post-setup.py'], shell=True)


class EnhancedInstall(install):
    def run(self):
        install.run(self)
        post_install()


class EnhancedInstallDev(develop):
    def run(self):
        develop.run(self)
        post_install()


setup(
    name='sovrin-client-3pc-batch',
    version=__version__,
    description='Sovrin client',
    url='https://github.com/sovrin-foundation/sovrin-client.git',
    author=__author__,
    author_email='dev@evernym.us',
    license=__license__,
    keywords='Sovrin Client',
    packages=find_packages(exclude=['docs', 'docs*']) + [
        'sample', 'data'],
    package_data={
        '': ['*.txt', '*.md', '*.rst', '*.json', '*.conf', '*.html',
             '*.css', '*.ico', '*.png', 'LICENSE', 'LEGAL', '*.sovrin']},
    include_package_data=True,
<<<<<<< HEAD
    install_requires=['sovrin-common-3pc-batch==0.2.25', 'anoncreds-dev==0.3.7'],
    setup_requires=['pytest-runner'],
    tests_require=['pytest', 'sovrin-node-3pc-batch==0.3.78'],
=======
    install_requires=['sovrin-common-dev==0.2.53', 'anoncreds-dev==0.3.8'],
    setup_requires=['pytest-runner'],
    tests_require=['pytest', 'sovrin-node-dev==0.3.87'],
>>>>>>> 50a7983f
    scripts=['scripts/sovrin', 'scripts/change_node_ha',
             'scripts/add_new_node', 'scripts/reset_client'],
    cmdclass={
        'install': EnhancedInstall,
        'develop': EnhancedInstallDev
    }
)<|MERGE_RESOLUTION|>--- conflicted
+++ resolved
@@ -72,15 +72,9 @@
         '': ['*.txt', '*.md', '*.rst', '*.json', '*.conf', '*.html',
              '*.css', '*.ico', '*.png', 'LICENSE', 'LEGAL', '*.sovrin']},
     include_package_data=True,
-<<<<<<< HEAD
     install_requires=['sovrin-common-3pc-batch==0.2.25', 'anoncreds-dev==0.3.7'],
     setup_requires=['pytest-runner'],
     tests_require=['pytest', 'sovrin-node-3pc-batch==0.3.78'],
-=======
-    install_requires=['sovrin-common-dev==0.2.53', 'anoncreds-dev==0.3.8'],
-    setup_requires=['pytest-runner'],
-    tests_require=['pytest', 'sovrin-node-dev==0.3.87'],
->>>>>>> 50a7983f
     scripts=['scripts/sovrin', 'scripts/change_node_ha',
              'scripts/add_new_node', 'scripts/reset_client'],
     cmdclass={
