--- conflicted
+++ resolved
@@ -83,11 +83,7 @@
         '': ['*.txt', '*.md', '*.rst', '*.json', '*.conf', '*.html',
              '*.css', '*.ico', '*.png', 'LICENSE', 'LEGAL', '*.sovrin']},
     include_package_data=True,
-<<<<<<< HEAD
-    install_requires=['sovrin-common-dev==0.2.42', 'anoncreds-dev==0.3.7'],
-=======
     install_requires=['sovrin-common-dev==0.2.49', 'anoncreds-dev==0.3.7'],
->>>>>>> 5c35de99
     setup_requires=['pytest-runner'],
     tests_require=['pytest', 'sovrin-node-dev==0.3.74'],
     scripts=['scripts/sovrin', 'scripts/change_node_ha',
